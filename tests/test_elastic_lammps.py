import os

from ase.build import bulk
import numpy as np
import unittest

from atomistics.workflows import ElasticMatrixWorkflow, optimize_positions_and_volume

try:
    from atomistics.calculators import (
        evaluate_with_lammps, get_potential_by_name
    )

    skip_lammps_test = False
except ImportError:
    skip_lammps_test = True


@unittest.skipIf(
    skip_lammps_test, "LAMMPS is not installed, so the LAMMPS tests are skipped."
)
class TestElastic(unittest.TestCase):
    def test_calc_elastic(self):
        structure = bulk("Al", cubic=True)
        df_pot_selected = get_potential_by_name(
            potential_name='1999--Mishin-Y--Al--LAMMPS--ipr1',
            resource_path=os.path.join(os.path.dirname(__file__), "static", "lammps"),
        )
        task_dict = optimize_positions_and_volume(structure=structure)
        result_dict = evaluate_with_lammps(
            task_dict=task_dict,
            potential_dataframe=df_pot_selected,
        )
        workflow = ElasticMatrixWorkflow(
            structure=result_dict["structure_with_optimized_positions_and_volume"],
            num_of_point=5,
            eps_range=0.005,
            sqrt_eta=True,
            fit_order=2
        )
        task_dict = workflow.generate_structures()
        result_dict = evaluate_with_lammps(
            task_dict=task_dict,
            potential_dataframe=df_pot_selected,
        )
        elastic_dict = workflow.analyse_structures(output_dict=result_dict)
        self.assertTrue(np.isclose(elastic_dict["C"], np.array(
            [
                [114.10311701, 60.51102935, 60.51102935, 0., 0., 0.],
                [60.51102935, 114.10311701, 60.51102935, 0., 0., 0.],
                [60.51102935, 60.51102935, 114.10311701, 0., 0., 0.],
                [0., 0., 0., 51.23853765, 0., 0.],
                [0., 0., 0., 0., 51.23853765, 0.],
                [0., 0., 0., 0., 0., 51.23853765]
            ])
        ).all())
<<<<<<< HEAD
        self.assertEqual(workflow._data['SGN'], 225)
        self.assertEqual(workflow._data['LC'], 'CI')
        self.assertEqual(workflow._data['Lag_strain_list'], ['01', '08', '23'])
        self.assertTrue(np.isclose(workflow._data['epss'], np.array([-0.005, -0.0025, 0., 0.0025, 0.005])).all())
        self.assertTrue(np.isclose(workflow._data["v0"], 66.43035441556098))
        self.assertTrue(np.isclose(workflow._data["e0"],  -13.439999952735112))
        self.assertTrue(np.isclose(workflow._data['strain_energy'], np.array(
=======
        self.assertEqual(elastic_dict['SGN'], 225)
        self.assertEqual(elastic_dict['LC'], 'CI')
        self.assertEqual(elastic_dict['Lag_strain_list'], ['01', '08', '23'])
        self.assertTrue(np.isclose(elastic_dict['epss'], np.array([-0.005, -0.0025, 0., 0.0025, 0.005])).all())
        self.assertTrue(np.isclose(elastic_dict["v0"], 66.43035441556098))
        self.assertTrue(np.isclose(elastic_dict["e0"],  -13.439999952735112))
        self.assertTrue(np.isclose(elastic_dict['strain_energy'], np.array(
>>>>>>> 97b8deab
            [
                [
                    (-0.005, -13.436320248980278),
                    (-0.0025, -13.439079680886989),
                    (0.0, -13.439999952735112),
                    (0.0024999999999999996, -13.439084974614394),
                    (0.005, -13.436364320399795)
                ],
                [
                    (-0.005, -13.43817471490433),
                    (-0.0025, -13.439544638502628),
                    (0.0, -13.439999952735112),
                    (0.0024999999999999996, -13.43954822781134),
                    (0.005, -13.438204192615181)
                ],
                [
                    (-0.005, -13.436741954502294),
                    (-0.0025, -13.439195465714551),
                    (0.0, -13.439999952735112),
                    (0.0024999999999999996, -13.439213491269701),
                    (0.005, -13.436885713447486)
                ]
            ])).all()
        )
<<<<<<< HEAD
        self.assertTrue(np.isclose(workflow._data['A2'], np.array([2.20130388, 1.08985578, 1.91883479])).all())
=======
        self.assertTrue(np.isclose(elastic_dict['A2'], np.array([2.20130388, 1.08985578, 1.91883479])).all())
>>>>>>> 97b8deab
        self.assertTrue(np.isclose(elastic_dict['BV'], 78.37505857279467))
        self.assertTrue(np.isclose(elastic_dict['GV'], 41.46154012284969))
        self.assertTrue(np.isclose(elastic_dict['EV'], 105.73882997912072))
        self.assertTrue(np.isclose(elastic_dict['nuV'], 0.2751435386362729))
        self.assertTrue(np.isclose(elastic_dict['S'], np.array(
            [
                [0.01385733, -0.00480214, -0.00480214, 0., 0., 0.],
                [-0.00480214, 0.01385733, -0.00480214, 0., 0., 0.],
                [-0.00480214, -0.00480214,  0.01385733, 0., 0., 0.],
                [0., 0., 0., 0.01951656, 0., 0.],
                [0., 0., 0., 0., 0.01951656, 0.],
                [0., 0., 0., 0., 0., 0.01951656]
            ]
        )).all())
        self.assertTrue(np.isclose(elastic_dict['BR'], 78.37505857279469))
        self.assertTrue(np.isclose(elastic_dict['GR'], 37.54104251720356))
        self.assertTrue(np.isclose(elastic_dict['ER'], 97.11702764970639))
        self.assertTrue(np.isclose(elastic_dict['nuR'], 0.29347803281170937))
        self.assertTrue(np.isclose(elastic_dict['BH'], 78.37505857279467))
        self.assertTrue(np.isclose(elastic_dict['GH'], 39.501291320026624))
        self.assertTrue(np.isclose(elastic_dict['EH'], 101.45869947879392))
        self.assertTrue(np.isclose(elastic_dict['nuH'], 0.2842453510798992))
        self.assertTrue(np.isclose(elastic_dict['AVR'], 4.962492964955925))
<<<<<<< HEAD
        self.assertTrue(np.isclose(elastic_dict['C_eigval'].eigenvalues, np.array(
            [235.12517572,  53.59208765,  53.59208765,  51.23853765,    51.23853765,  51.23853765]
        )).all())
        self.assertTrue(np.isclose(elastic_dict['C_eigval'].eigenvectors, np.array(
            [
                [-0.57735027, -0.62664396, 0.28808397, 0., 0.,0.],
                [-0.57735027, 0.76662983, 0.51758912, 0., 0., 0.],
                [-0.57735027, -0.13998587, -0.80567309, 0., 0., 0.],
                [0., 0., 0., 1., 0., 0.],
                [0., 0., 0., 0., 1., 0.],
                [0., 0., 0., 0., 0., 1.],
            ]
        )).all())
=======
        # self.assertTrue(np.isclose(elastic_dict['C_eigval'].eigenvalues, np.array(
        #     [235.12517572,  53.59208765,  53.59208765,  51.23853765,    51.23853765,  51.23853765]
        # )).all())
        # self.assertTrue(np.isclose(elastic_dict['C_eigval'].eigenvectors, np.array(
        #     [
        #         [-0.57735027, -0.62664396, 0.28808397, 0., 0.,0.],
        #         [-0.57735027, 0.76662983, 0.51758912, 0., 0., 0.],
        #         [-0.57735027, -0.13998587, -0.80567309, 0., 0., 0.],
        #         [0., 0., 0., 1., 0., 0.],
        #         [0., 0., 0., 0., 1., 0.],
        #         [0., 0., 0., 0., 0., 1.],
        #     ]
        # )).all())
>>>>>>> 97b8deab
<|MERGE_RESOLUTION|>--- conflicted
+++ resolved
@@ -54,7 +54,6 @@
                 [0., 0., 0., 0., 0., 51.23853765]
             ])
         ).all())
-<<<<<<< HEAD
         self.assertEqual(workflow._data['SGN'], 225)
         self.assertEqual(workflow._data['LC'], 'CI')
         self.assertEqual(workflow._data['Lag_strain_list'], ['01', '08', '23'])
@@ -62,15 +61,6 @@
         self.assertTrue(np.isclose(workflow._data["v0"], 66.43035441556098))
         self.assertTrue(np.isclose(workflow._data["e0"],  -13.439999952735112))
         self.assertTrue(np.isclose(workflow._data['strain_energy'], np.array(
-=======
-        self.assertEqual(elastic_dict['SGN'], 225)
-        self.assertEqual(elastic_dict['LC'], 'CI')
-        self.assertEqual(elastic_dict['Lag_strain_list'], ['01', '08', '23'])
-        self.assertTrue(np.isclose(elastic_dict['epss'], np.array([-0.005, -0.0025, 0., 0.0025, 0.005])).all())
-        self.assertTrue(np.isclose(elastic_dict["v0"], 66.43035441556098))
-        self.assertTrue(np.isclose(elastic_dict["e0"],  -13.439999952735112))
-        self.assertTrue(np.isclose(elastic_dict['strain_energy'], np.array(
->>>>>>> 97b8deab
             [
                 [
                     (-0.005, -13.436320248980278),
@@ -95,11 +85,7 @@
                 ]
             ])).all()
         )
-<<<<<<< HEAD
         self.assertTrue(np.isclose(workflow._data['A2'], np.array([2.20130388, 1.08985578, 1.91883479])).all())
-=======
-        self.assertTrue(np.isclose(elastic_dict['A2'], np.array([2.20130388, 1.08985578, 1.91883479])).all())
->>>>>>> 97b8deab
         self.assertTrue(np.isclose(elastic_dict['BV'], 78.37505857279467))
         self.assertTrue(np.isclose(elastic_dict['GV'], 41.46154012284969))
         self.assertTrue(np.isclose(elastic_dict['EV'], 105.73882997912072))
@@ -123,21 +109,6 @@
         self.assertTrue(np.isclose(elastic_dict['EH'], 101.45869947879392))
         self.assertTrue(np.isclose(elastic_dict['nuH'], 0.2842453510798992))
         self.assertTrue(np.isclose(elastic_dict['AVR'], 4.962492964955925))
-<<<<<<< HEAD
-        self.assertTrue(np.isclose(elastic_dict['C_eigval'].eigenvalues, np.array(
-            [235.12517572,  53.59208765,  53.59208765,  51.23853765,    51.23853765,  51.23853765]
-        )).all())
-        self.assertTrue(np.isclose(elastic_dict['C_eigval'].eigenvectors, np.array(
-            [
-                [-0.57735027, -0.62664396, 0.28808397, 0., 0.,0.],
-                [-0.57735027, 0.76662983, 0.51758912, 0., 0., 0.],
-                [-0.57735027, -0.13998587, -0.80567309, 0., 0., 0.],
-                [0., 0., 0., 1., 0., 0.],
-                [0., 0., 0., 0., 1., 0.],
-                [0., 0., 0., 0., 0., 1.],
-            ]
-        )).all())
-=======
         # self.assertTrue(np.isclose(elastic_dict['C_eigval'].eigenvalues, np.array(
         #     [235.12517572,  53.59208765,  53.59208765,  51.23853765,    51.23853765,  51.23853765]
         # )).all())
@@ -150,5 +121,4 @@
         #         [0., 0., 0., 0., 1., 0.],
         #         [0., 0., 0., 0., 0., 1.],
         #     ]
-        # )).all())
->>>>>>> 97b8deab
+        # )).all())