--- conflicted
+++ resolved
@@ -100,7 +100,6 @@
                 [0., 0., 0., 0., 0., 0.01951656]
             ]
         )).all())
-<<<<<<< HEAD
         self.assertAlmostEqual(elastic_dict['bulkmodul_reuss'], 78.37505857279469)
         self.assertAlmostEqual(elastic_dict['shearmodul_reuss'], 37.54104251720356)
         self.assertAlmostEqual(elastic_dict['youngsmodul_reuss'], 97.11702764970639)
@@ -109,28 +108,4 @@
         self.assertAlmostEqual(elastic_dict['shearmodul_hill'], 39.501291320026624)
         self.assertAlmostEqual(elastic_dict['youngsmodul_hill'], 101.45869947879392)
         self.assertAlmostEqual(elastic_dict['poissonsratio_hill'], 0.2842453510798992)
-        self.assertAlmostEqual(elastic_dict['AVR'], 4.962492964955925)
-        # self.assertTrue(np.isclose(elastic_dict['C_eigval'].eigenvalues, np.array(
-        #     [235.12517572,  53.59208765,  53.59208765,  51.23853765,    51.23853765,  51.23853765]
-        # )).all())
-        # self.assertTrue(np.isclose(elastic_dict['C_eigval'].eigenvectors, np.array(
-        #     [
-        #         [-0.57735027, -0.62664396, 0.28808397, 0., 0.,0.],
-        #         [-0.57735027, 0.76662983, 0.51758912, 0., 0., 0.],
-        #         [-0.57735027, -0.13998587, -0.80567309, 0., 0., 0.],
-        #         [0., 0., 0., 1., 0., 0.],
-        #         [0., 0., 0., 0., 1., 0.],
-        #         [0., 0., 0., 0., 0., 1.],
-        #     ]
-        # )).all())
-=======
-        self.assertTrue(np.isclose(elastic_dict['bulkmodul_reuss'], 78.37505857279469))
-        self.assertTrue(np.isclose(elastic_dict['shearmodul_reuss'], 37.54104251720356))
-        self.assertTrue(np.isclose(elastic_dict['youngsmodul_reuss'], 97.11702764970639))
-        self.assertTrue(np.isclose(elastic_dict['poissonsratio_reuss'], 0.29347803281170937))
-        self.assertTrue(np.isclose(elastic_dict['bulkmodul_hill'], 78.37505857279467))
-        self.assertTrue(np.isclose(elastic_dict['shearmodul_hill'], 39.501291320026624))
-        self.assertTrue(np.isclose(elastic_dict['youngsmodul_hill'], 101.45869947879392))
-        self.assertTrue(np.isclose(elastic_dict['poissonsratio_hill'], 0.2842453510798992))
-        self.assertTrue(np.isclose(elastic_dict['AVR'], 4.962492964955925))
->>>>>>> 924acecc
+        self.assertAlmostEqual(elastic_dict['AVR'], 4.962492964955925)