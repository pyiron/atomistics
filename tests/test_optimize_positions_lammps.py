import os

from ase.build import bulk
import numpy as np
import unittest

from atomistics.workflows import optimize_positions

try:
    from atomistics.calculators import (
        evaluate_with_lammps, get_potential_by_name
    )

    skip_lammps_test = False
except ImportError:
    skip_lammps_test = True


def optimize_structure(structure, potential_name, resource_path=None):
    df_pot = get_potential_dataframe(
        structure=structure,
        resource_path=resource_path
    )
    df_pot_selected = df_pot[df_pot.Name == potential_name].iloc[0]
    task_dict = optimize_positions(structure=structure)
    result_dict = evaluate_with_lammps(
        task_dict=task_dict,
        potential_dataframe=df_pot_selected,
        lmp_optimizer_kwargs={"ftol": 0.000001},
    )
    return result_dict["structure_with_optimized_positions"]


@unittest.skipIf(
    skip_lammps_test, "LAMMPS is not installed, so the LAMMPS tests are skipped."
)
class TestOptimizePositionsLAMMPS(unittest.TestCase):
<<<<<<< HEAD
    def test_optimize_positions(self):
        structure = bulk("Al", cubic=True)
        positions_before_displacement = structure.positions.copy()
        structure.positions[0] += [0.01, 0.01, 0.01]
        df_pot_selected = get_potential_by_name(
            potential_name='1999--Mishin-Y--Al--LAMMPS--ipr1',
            resource_path=os.path.join(os.path.dirname(__file__), "static", "lammps"),
        )
        task_dict = optimize_positions(structure=structure)
        result_dict = evaluate_with_lammps(
            task_dict=task_dict,
            potential_dataframe=df_pot_selected,
            lmp_optimizer_kwargs={"ftol": 0.000001},
        )
        structure_optimized = result_dict["structure_with_optimized_positions"]
=======
    def test_optimize_positions_with_resource_path(self):
        potential_name = '1999--Mishin-Y--Al--LAMMPS--ipr1'
        resource_path = os.path.join(os.path.dirname(__file__), "static", "lammps")
        structure = bulk("Al", cubic=True)
        positions_before_displacement = structure.positions.copy()
        structure.positions[0] += [0.01, 0.01, 0.01]
        structure_optimized = optimize_structure(
            structure=structure,
            potential_name=potential_name,
            resource_path=resource_path,
        )
>>>>>>> 938a55b8
        self.assertTrue(
            all(np.isclose(
                positions_before_displacement,
                structure_optimized.positions-structure_optimized.positions[0],
            ).flatten())
        )

    def test_optimize_positions_without_resource_path(self):
        potential_name = '1999--Mishin-Y--Al--LAMMPS--ipr1'
        structure = bulk("Al", cubic=True)
        positions_before_displacement = structure.positions.copy()
        structure.positions[0] += [0.01, 0.01, 0.01]
        structure_optimized = optimize_structure(
            structure=structure,
            potential_name=potential_name,
            resource_path=None,
        )
        self.assertTrue(
            all(np.isclose(
                positions_before_displacement,
                structure_optimized.positions-structure_optimized.positions[0],
            ).flatten())
        )<|MERGE_RESOLUTION|>--- conflicted
+++ resolved
@@ -17,11 +17,10 @@
 
 
 def optimize_structure(structure, potential_name, resource_path=None):
-    df_pot = get_potential_dataframe(
-        structure=structure,
-        resource_path=resource_path
+    df_pot_selected = get_potential_by_name(
+        potential_name=potential_name,
+        resource_path=resource_path,
     )
-    df_pot_selected = df_pot[df_pot.Name == potential_name].iloc[0]
     task_dict = optimize_positions(structure=structure)
     result_dict = evaluate_with_lammps(
         task_dict=task_dict,
@@ -35,35 +34,15 @@
     skip_lammps_test, "LAMMPS is not installed, so the LAMMPS tests are skipped."
 )
 class TestOptimizePositionsLAMMPS(unittest.TestCase):
-<<<<<<< HEAD
-    def test_optimize_positions(self):
-        structure = bulk("Al", cubic=True)
-        positions_before_displacement = structure.positions.copy()
-        structure.positions[0] += [0.01, 0.01, 0.01]
-        df_pot_selected = get_potential_by_name(
-            potential_name='1999--Mishin-Y--Al--LAMMPS--ipr1',
-            resource_path=os.path.join(os.path.dirname(__file__), "static", "lammps"),
-        )
-        task_dict = optimize_positions(structure=structure)
-        result_dict = evaluate_with_lammps(
-            task_dict=task_dict,
-            potential_dataframe=df_pot_selected,
-            lmp_optimizer_kwargs={"ftol": 0.000001},
-        )
-        structure_optimized = result_dict["structure_with_optimized_positions"]
-=======
     def test_optimize_positions_with_resource_path(self):
-        potential_name = '1999--Mishin-Y--Al--LAMMPS--ipr1'
-        resource_path = os.path.join(os.path.dirname(__file__), "static", "lammps")
         structure = bulk("Al", cubic=True)
         positions_before_displacement = structure.positions.copy()
         structure.positions[0] += [0.01, 0.01, 0.01]
         structure_optimized = optimize_structure(
             structure=structure,
-            potential_name=potential_name,
-            resource_path=resource_path,
+            potential_name='1999--Mishin-Y--Al--LAMMPS--ipr1',
+            resource_path=os.path.join(os.path.dirname(__file__), "static", "lammps"),
         )
->>>>>>> 938a55b8
         self.assertTrue(
             all(np.isclose(
                 positions_before_displacement,
@@ -72,13 +51,12 @@
         )
 
     def test_optimize_positions_without_resource_path(self):
-        potential_name = '1999--Mishin-Y--Al--LAMMPS--ipr1'
         structure = bulk("Al", cubic=True)
         positions_before_displacement = structure.positions.copy()
         structure.positions[0] += [0.01, 0.01, 0.01]
         structure_optimized = optimize_structure(
             structure=structure,
-            potential_name=potential_name,
+            potential_name='1999--Mishin-Y--Al--LAMMPS--ipr1',
             resource_path=None,
         )
         self.assertTrue(
