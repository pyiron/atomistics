name: Pipeline

on:
  push:
    branches: [ main ]
  pull_request:

jobs:
  black:
    runs-on: ubuntu-latest
    steps:
    - uses: actions/checkout@v4
    - uses: psf/black@stable
      with:
        options: "--check --diff"
        src: ./${{ github.event.repository.name }}

  black_fix:  # in most cases pre-commit is faster
    needs: [black]
    if: failure()
    runs-on: ubuntu-latest
    steps:
    - uses: actions/checkout@v4
      with:
        token: ${{ secrets.DEPENDABOT_WORKFLOW_TOKEN }}
        ref: ${{ github.event.pull_request.head.ref }} # Check out the head of the actual branch, not the PR
        fetch-depth: 0 # otherwise, you will fail to push refs to dest repo
    - name: format black
      uses: psf/black@stable
      with:
        options: ""
        src: "./${{ github.event.repository.name }}"
    - name: commit
      run: |
        git config --local user.email "pyiron@mpie.de"
        git config --local user.name "pyiron-runner"
        git commit -m "Format black" -a
    - name: push
      uses: ad-m/github-push-action@master
      with:
        github_token: ${{ secrets.DEPENDABOT_WORKFLOW_TOKEN }}
        branch: ${{ github.event.pull_request.head.ref }}

  coverage:
    needs: [black]
    runs-on: ubuntu-latest
    steps:
    - uses: actions/checkout@v4
    - name: Setup environment
      shell: bash -l {0}
      run: |
        cp .ci_support/environment.yml environment.yml
        tail --lines=+4 .ci_support/environment-lammps.yml >> environment.yml
        tail --lines=+4 .ci_support/environment-qe.yml >> environment.yml
        echo -e "channels:\n  - conda-forge\n" > .condarc
    - name: Setup Mambaforge
      uses: conda-incubator/setup-miniconda@v3
      with:
        python-version: '3.12'
        miniforge-version: latest
        condarc-file: .condarc
        environment-file: environment.yml
    - name: Test
      shell: bash -l {0}
      timeout-minutes: 30
      run: |
        pip install versioneer[toml]==0.29
        pip install . --no-deps --no-build-isolation
        coverage run --omit="atomistics/_version.py,tests/*" -m unittest discover tests
        coverage xml
      env:
        ASE_ESPRESSO_COMMAND: "pw.x -in PREFIX.pwi > PREFIX.pwo"
        ESPRESSO_PSEUDO: tests/static/qe
        OMPI_MCA_plm: isolated
        OMPI_MCA_btl_vader_single_copy_mechanism: none
        OMPI_MCA_rmaps_base_oversubscribe: yes
    - name: Upload coverage reports to Codecov
      uses: codecov/codecov-action@v5
      with:
        token: ${{ secrets.CODECOV_TOKEN }}

  minimal:
    needs: [black]
    runs-on: ubuntu-latest
    steps:
    - uses: actions/checkout@v4
    - name: Conda config
      run: echo -e "channels:\n  - conda-forge\n" > .condarc
    - name: Setup Mambaforge
      uses: conda-incubator/setup-miniconda@v3
      with:
        python-version: '3.12'
        miniforge-version: latest
        condarc-file: .condarc
        environment-file: .ci_support/environment.yml
    - name: Test
      shell: bash -l {0}
      timeout-minutes: 30
      run: |
        pip install versioneer[toml]==0.29
        pip install . --no-deps --no-build-isolation
        python -m unittest discover tests

  notebooks:
    needs: [black]
    runs-on: ubuntu-latest
    steps:
      - uses: actions/checkout@v4
      - name: Merge Notebook environment
        run: |
          cp .ci_support/environment.yml environment.yml
          tail --lines=+4 .ci_support/environment-notebooks.yml >> environment.yml
          echo -e "channels:\n  - conda-forge\n" > .condarc
      - name: Setup Mambaforge
        uses: conda-incubator/setup-miniconda@v3
        with:
          python-version: "3.12"
          miniforge-version: latest
          condarc-file: .condarc
          environment-file: environment.yml
      - name: Test
        shell: bash -l {0}
        run: |
          pip install versioneer[toml]==0.29
          pip install . --no-deps --no-build-isolation
          cd notebooks
          cp -r ../tests/static .
          ../.ci_support/build_notebooks.sh

  pip_check:
    needs: [black]
    runs-on: ubuntu-latest
    steps:
    - uses: actions/checkout@v4
    - name: Conda config
      run: |
        cp .ci_support/environment.yml environment.yml
        tail --lines=+4 .ci_support/environment-lammps.yml >> environment.yml
        tail --lines=+4 .ci_support/environment-gpaw.yml >> environment.yml
        echo -e "channels:\n  - conda-forge\n" > .condarc
    - name: Setup Mambaforge
      uses: conda-incubator/setup-miniconda@v3
      with:
        python-version: '3.12'
        miniforge-version: latest
        condarc-file: .condarc
        environment-file: environment.yml
    - name: Pip check
      shell: bash -l {0}
      run: |
        pip install versioneer[toml]==0.29 tomlkit
        python .ci_support/check.py
        cat pyproject.toml
        pip install . --no-deps --no-build-isolation
        pip check

  unittest_matrix:
    needs: [black]
    runs-on: ${{ matrix.operating-system }}
    strategy:
      matrix:
        include:
        - operating-system: macos-latest
          python-version: '3.12'

        - operating-system: ubuntu-latest
          python-version: '3.12'

        - operating-system: windows-latest
          python-version: '3.12'

        - operating-system: ubuntu-latest
          python-version: '3.11'

        - operating-system: ubuntu-latest
          python-version: '3.10'

    steps:
    - uses: actions/checkout@v4
    - name: Setup environment (windows)
      if: matrix.operating-system == 'windows-latest'
      shell: bash -l {0}
      run: |
        cp .ci_support/environment.yml environment.yml
        echo -e "channels:\n  - conda-forge\n" > .condarc
    - name: Setup environment (unix)
      if: matrix.operating-system != 'windows-latest'
      shell: bash -l {0}
      run: |
        cp .ci_support/environment.yml environment.yml
        tail --lines=+4 .ci_support/environment-lammps.yml >> environment.yml
        echo -e "channels:\n  - conda-forge\n" > .condarc
    - name: Setup Mambaforge
      uses: conda-incubator/setup-miniconda@v3
      with:
        python-version: ${{ matrix.python-version }}
        miniforge-version: latest
        condarc-file: .condarc
        environment-file: environment.yml
    - name: Test
      shell: bash -l {0}
      timeout-minutes: 30
      run: |
        pip install versioneer[toml]==0.29
        pip install . --no-deps --no-build-isolation
        python -m unittest discover tests

  unittest_abinit:
    needs: [black]
    runs-on: ubuntu-latest
    steps:
    - uses: actions/checkout@v4
    - name: Merge Notebook environment
      run: |
        cp .ci_support/environment.yml environment.yml
        tail --lines=+4 .ci_support/environment-abinit.yml >> environment.yml
        echo -e "channels:\n  - conda-forge\n" > .condarc
    - name: Setup Mambaforge
      uses: conda-incubator/setup-miniconda@v3
      with:
        python-version: '3.12'
        miniforge-version: latest
        condarc-file: .condarc
        environment-file: environment.yml
    - name: Test
      shell: bash -l {0}
      timeout-minutes: 30
      run: |
        pip install versioneer[toml]==0.29
        pip install . --no-deps --no-build-isolation
        python -m unittest tests/test_ase_interface/test_evcurve_ase_abinit.py
      env:
        ABINIT_PP_PATH: '/usr/share/miniconda3/envs/my-env/share/abinit/LDA_FHI'
        ABI_PSPDIR: '/usr/share/miniconda3/envs/my-env/share/abinit/LDA_FHI'
        ASE_ABINIT_COMMAND: 'abinit PREFIX.in > PREFIX.log'

  unittest_gpaw:
    needs: [black]
    runs-on: ubuntu-latest
    steps:
    - uses: actions/checkout@v4
    - name: Merge Notebook environment
      run: |
        cp .ci_support/environment.yml environment.yml
        tail --lines=+4 .ci_support/environment-gpaw.yml >> environment.yml
        echo -e "channels:\n  - conda-forge\n" > .condarc
    - name: Setup Mambaforge
      uses: conda-incubator/setup-miniconda@v3
      with:
        python-version: '3.12'
        miniforge-version: latest
        condarc-file: .condarc
        environment-file: environment.yml
    - name: Test
      shell: bash -l {0}
      timeout-minutes: 30
      run: |
        pip install versioneer[toml]==0.29
        pip install . --no-deps --no-build-isolation
        python -m unittest tests/test_ase_interface/test_evcurve_ase_gpaw.py
        python -m unittest tests/test_ase_interface/test_elastic_ase_gpaw.py
        python -m unittest tests/test_ase_interface/test_phonons_ase_gpaw.py

  unittest_sphinxdft:
    needs: [black]
    runs-on: ubuntu-latest
    steps:
    - uses: actions/checkout@v4
    - name: Merge Notebook environment
      run: |
        cp .ci_support/environment.yml environment.yml
        tail --lines=+4 .ci_support/environment-sphinx.yml >> environment.yml
        echo -e "channels:\n  - conda-forge\n" > .condarc
    - name: Setup Mambaforge
      uses: conda-incubator/setup-miniconda@v3
      with:
        python-version: '3.12'
        miniforge-version: latest
        condarc-file: .condarc
        environment-file: environment.yml
    - name: Test
      shell: bash -l {0}
      timeout-minutes: 30
      run: |
        pip install versioneer[toml]==0.29
        pip install . --no-deps --no-build-isolation
        python -m unittest tests/test_evcurve_sphinxdft.py

  unittest_mace:
    needs: [black]
    runs-on: ubuntu-latest
    steps:
    - uses: actions/checkout@v4
    - name: Merge Notebook environment
      run: |
        cp .ci_support/environment.yml environment.yml
        tail --lines=+4 .ci_support/environment-mace.yml >> environment.yml
        echo -e "channels:\n  - conda-forge\n" > .condarc
    - name: Setup Mambaforge
      uses: conda-incubator/setup-miniconda@v3
      with:
        python-version: '3.12'
        miniforge-version: latest
        condarc-file: .condarc
        environment-file: environment.yml
    - name: Test
      shell: bash -l {0}
      timeout-minutes: 60
      run: |
        pip install versioneer[toml]==0.29
        pip install . --no-deps --no-build-isolation
        python -m unittest tests/test_ase_interface/test_evcurve_ase_mace.py
        python -m unittest tests/test_ase_interface/test_phonons_ase_mace.py
        python -m unittest tests/test_ase_interface/test_quasiharmonic_ase_mace.py
        python -m unittest tests/test_ase_interface/test_ase_md_mace.py

  unittest_matgl:
    needs: [black]
    runs-on: ubuntu-latest
    steps:
    - uses: actions/checkout@v4
    - name: Merge Notebook environment
      run: |
        cp .ci_support/environment.yml environment.yml
        tail --lines=+4 .ci_support/environment-matgl.yml >> environment.yml
        echo -e "channels:\n  - conda-forge\n" > .condarc
    - name: Setup Mambaforge
      uses: conda-incubator/setup-miniconda@v3
      with:
        python-version: '3.11'
        miniforge-version: latest
        condarc-file: .condarc
        environment-file: environment.yml
    - name: Test
      shell: bash -l {0}
      timeout-minutes: 60
      run: |
        pip install versioneer[toml]==0.29
        pip install . --no-deps --no-build-isolation
        python -m unittest tests/test_ase_interface/test_evcurve_ase_matgl.py
        python -m unittest tests/test_ase_interface/test_phonons_ase_matgl.py
        python -m unittest tests/test_ase_interface/test_quasiharmonic_ase_matgl.py
        python -m unittest tests/test_ase_interface/test_ase_md_matgl.py

  unittest_orb:
    needs: [black]
    runs-on: ubuntu-latest
    steps:
    - uses: actions/checkout@v4
    - name: Merge Notebook environment
      run: |
        cp .ci_support/environment.yml environment.yml
        tail --lines=+4 .ci_support/environment-orb.yml >> environment.yml
        echo -e "channels:\n  - conda-forge\n" > .condarc
    - name: Setup Mambaforge
      uses: conda-incubator/setup-miniconda@v3
      with:
        python-version: '3.12'
        miniforge-version: latest
        condarc-file: .condarc
        environment-file: environment.yml
    - name: Test
      shell: bash -l {0}
      timeout-minutes: 60
      run: |
        pip install versioneer[toml]==0.29
        pip install . --no-deps --no-build-isolation
        python -m unittest tests/test_ase_interface/test_evcurve_ase_orb.py

  unittest_grace:
    needs: [black]
    runs-on: ubuntu-latest
    steps:
    - uses: actions/checkout@v4
    - name: Merge Notebook environment
      run: |
        cp .ci_support/environment.yml environment.yml
        tail --lines=+4 .ci_support/environment-grace.yml >> environment.yml
        echo -e "channels:\n  - conda-forge\n" > .condarc
    - name: Setup Mambaforge
      uses: conda-incubator/setup-miniconda@v3
      with:
        python-version: '3.12'
        miniforge-version: latest
        condarc-file: .condarc
        environment-file: environment.yml
    - name: Download Grace
      shell: bash -l {0}
      run: |
        # grace_models download GRACE_2L_OAM_28Jan25
        test_location=$(pwd)
        mkdir -p ~/.cache/grace
        cd ~/.cache/grace
        wget https://github.com/jan-janssen/GRACE-2L-OAM_28Jan25/archive/30b272ca4a10eb709989a7e47c71a7a13529dbdd.tar.gz -O model.tar.gz
        tar -xvzf model.tar.gz
        mv GRACE-2L-OAM_28Jan25-* GRACE-2L-OAM_28Jan25
        rm model.tar.gz
        cd $test_location
    - name: Test
      shell: bash -l {0}
      timeout-minutes: 60
      run: |
        pip install versioneer[toml]==0.29
        pip install . --no-deps --no-build-isolation
        python -m unittest tests/test_ase_interface/test_evcurve_ase_grace.py

  unittest_qe:
    needs: [black]
    runs-on: ubuntu-latest
    steps:
    - uses: actions/checkout@v4
    - name: Merge Notebook environment
      run: |
        cp .ci_support/environment.yml environment.yml
        tail --lines=+4 .ci_support/environment-qe.yml >> environment.yml
        echo -e "channels:\n  - conda-forge\n" > .condarc
    - name: Setup Mambaforge
      uses: conda-incubator/setup-miniconda@v3
      with:
        python-version: '3.12'
        miniforge-version: latest
        condarc-file: .condarc
        environment-file: environment.yml
    - name: Test
      shell: bash -l {0}
      timeout-minutes: 60
      run: |
        pip install versioneer[toml]==0.29
        pip install . --no-deps --no-build-isolation
        python -m unittest tests/test_ase_interface/test_evcurve_ase_qe.py
      env:
        ASE_ESPRESSO_COMMAND: "pw.x -in PREFIX.pwi > PREFIX.pwo"
        ESPRESSO_PSEUDO: tests/static/qe
        OMPI_MCA_plm: isolated
        OMPI_MCA_btl_vader_single_copy_mechanism: none
        OMPI_MCA_rmaps_base_oversubscribe: yes

  unittest_siesta:
    needs: [black]
    runs-on: ubuntu-latest
    steps:
    - uses: actions/checkout@v4
    - name: Merge Notebook environment
      run: |
        cp .ci_support/environment.yml environment.yml
        tail --lines=+4 .ci_support/environment-siesta.yml >> environment.yml
        echo -e "channels:\n  - conda-forge\n" > .condarc
    - name: Setup Mambaforge
      uses: conda-incubator/setup-miniconda@v3
      with:
        python-version: '3.12'
        miniforge-version: latest
        condarc-file: .condarc
        environment-file: environment.yml
    - name: Test
      shell: bash -l {0}
      timeout-minutes: 30
      run: |
        pip install versioneer[toml]==0.29
        pip install . --no-deps --no-build-isolation
        python -m unittest tests/test_ase_interface/test_evcurve_ase_siesta.py

  unittest_old:
    needs: [black]
    runs-on: ubuntu-latest
    steps:
    - uses: actions/checkout@v4
    - name: Conda config
      run: echo -e "channels:\n  - conda-forge\n" > .condarc
    - name: Setup Mambaforge
      uses: conda-incubator/setup-miniconda@v3
      with:
        python-version: '3.9'
        miniforge-version: latest
        condarc-file: .condarc
        environment-file: .ci_support/environment-old.yml
    - name: Test
      shell: bash -l {0}
      timeout-minutes: 30
      run: |
        pip install versioneer[toml]==0.29
        pip install . --no-deps --no-build-isolation
        python -m unittest discover tests

  autobot:
<<<<<<< HEAD
    needs: [unittest_old, unittest_siesta, unittest_qe, unittest_matgl, unittest_mace, unittest_gpaw, unittest_abinit, unittest_matrix, unittest_grace, unittest_sphinxdft, unittest_orb, pip_check, notebooks, minimal, coverage]
=======
    needs: [unittest_old, unittest_siesta, unittest_qe, unittest_matgl, unittest_mace, unittest_gpaw, unittest_abinit, unittest_matrix, unittest_sphinxdft, unittest_grace, pip_check, notebooks, minimal, coverage]
>>>>>>> e33c7f32
    permissions:
      contents: write
      pull-requests: write
    runs-on: ubuntu-latest
    if: (github.event.pull_request.user.login == 'dependabot[bot]' || github.event.pull_request.user.login == 'pre-commit-ci[bot]')
    steps:
      - name: Enable auto-merge for bot PRs
        run: gh pr merge --auto --squash "$PR_URL"
        env:
          PR_URL: ${{github.event.pull_request.html_url}}
          GH_TOKEN: ${{secrets.GITHUB_TOKEN}}<|MERGE_RESOLUTION|>--- conflicted
+++ resolved
@@ -483,11 +483,7 @@
         python -m unittest discover tests
 
   autobot:
-<<<<<<< HEAD
-    needs: [unittest_old, unittest_siesta, unittest_qe, unittest_matgl, unittest_mace, unittest_gpaw, unittest_abinit, unittest_matrix, unittest_grace, unittest_sphinxdft, unittest_orb, pip_check, notebooks, minimal, coverage]
-=======
-    needs: [unittest_old, unittest_siesta, unittest_qe, unittest_matgl, unittest_mace, unittest_gpaw, unittest_abinit, unittest_matrix, unittest_sphinxdft, unittest_grace, pip_check, notebooks, minimal, coverage]
->>>>>>> e33c7f32
+    needs: [unittest_old, unittest_siesta, unittest_qe, unittest_matgl, unittest_mace, unittest_gpaw, unittest_abinit, unittest_matrix, unittest_sphinxdft, unittest_grace, unittest_orb, pip_check, notebooks, minimal, coverage]
     permissions:
       contents: write
       pull-requests: write
