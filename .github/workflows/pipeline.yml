name: Pipeline

on:
  push:
    branches: [ main ]
  pull_request:

jobs:
  black:
    runs-on: ubuntu-latest
    steps:
    - uses: actions/checkout@v4
    - uses: psf/black@stable
      with:
        options: "--check --diff"
        src: ./${{ github.event.repository.name }}

  black_fix:  # in most cases pre-commit is faster
    needs: [black]
    if: failure()
    runs-on: ubuntu-latest
    steps:
    - uses: actions/checkout@v4
      with:
        token: ${{ secrets.DEPENDABOT_WORKFLOW_TOKEN }}
        ref: ${{ github.event.pull_request.head.ref }} # Check out the head of the actual branch, not the PR
        fetch-depth: 0 # otherwise, you will fail to push refs to dest repo
    - name: format black
      uses: psf/black@stable
      with:
        options: ""
        src: "./${{ github.event.repository.name }}"
    - name: commit
      run: |
        git config --local user.email "pyiron@mpie.de"
        git config --local user.name "pyiron-runner"
        git commit -m "Format black" -a
    - name: push
      uses: ad-m/github-push-action@master
      with:
        github_token: ${{ secrets.DEPENDABOT_WORKFLOW_TOKEN }}
        branch: ${{ github.event.pull_request.head.ref }}

  coverage:
    needs: [black]
    runs-on: ubuntu-latest
    steps:
    - uses: actions/checkout@v4
    - name: Setup environment
      shell: bash -l {0}
      run: |
        cp .ci_support/environment.yml environment.yml
        tail --lines=+4 .ci_support/environment-lammps.yml >> environment.yml
        tail --lines=+4 .ci_support/environment-qe.yml >> environment.yml
<<<<<<< HEAD
        sed -i 's/- scipy =1.13.0/- scipy =1.12.0/g' environment.yml
=======
        echo -e "channels:\n  - conda-forge\n" > .condarc
>>>>>>> 7d56a0a0
    - name: Setup Mambaforge
      uses: conda-incubator/setup-miniconda@v3
      with:
        python-version: '3.12'
        miniforge-version: latest
        channels: conda-forge
        environment-file: environment.yml
        conda-remove-defaults: "true"
    - name: Test
      shell: bash -l {0}
      timeout-minutes: 30
      run: |
        pip install versioneer[toml]==0.29
        pip install . --no-deps --no-build-isolation
        coverage run --omit="atomistics/_version.py,tests/*" -m unittest discover tests
        coverage xml
      env:
        ASE_ESPRESSO_COMMAND: "pw.x -in PREFIX.pwi > PREFIX.pwo"
        ESPRESSO_PSEUDO: tests/static/qe
        OMPI_MCA_plm: isolated
        OMPI_MCA_btl_vader_single_copy_mechanism: none
        OMPI_MCA_rmaps_base_oversubscribe: yes
    - name: Upload coverage reports to Codecov
      uses: codecov/codecov-action@v5
      with:
        token: ${{ secrets.CODECOV_TOKEN }}

  minimal:
    needs: [black]
    runs-on: ubuntu-latest
    steps:
    - uses: actions/checkout@v4
    - name: Setup Mambaforge
      uses: conda-incubator/setup-miniconda@v3
      with:
        python-version: '3.12'
        miniforge-version: latest
        channels: conda-forge
        environment-file: .ci_support/environment.yml
        conda-remove-defaults: "true"
    - name: Test
      shell: bash -l {0}
      timeout-minutes: 30
      run: |
        pip install versioneer[toml]==0.29
        pip install . --no-deps --no-build-isolation
        python -m unittest discover tests

  notebooks:
    needs: [black]
    runs-on: ubuntu-latest
    steps:
      - uses: actions/checkout@v4
      - name: Merge Notebook environment
        run: |
          cp .ci_support/environment.yml environment.yml
          tail --lines=+4 .ci_support/environment-notebooks.yml >> environment.yml
      - name: Setup Mambaforge
        uses: conda-incubator/setup-miniconda@v3
        with:
          python-version: "3.12"
          miniforge-version: latest
          channels: conda-forge
          environment-file: environment.yml
          conda-remove-defaults: "true"
      - name: Test
        shell: bash -l {0}
        run: |
          pip install versioneer[toml]==0.29
          pip install . --no-deps --no-build-isolation
          cd notebooks
          cp -r ../tests/static .
          ../.ci_support/build_notebooks.sh

  pip_check:
    needs: [black]
    runs-on: ubuntu-latest
    steps:
    - uses: actions/checkout@v4
    - name: Conda config
      run: |
        cp .ci_support/environment.yml environment.yml
        tail --lines=+4 .ci_support/environment-lammps.yml >> environment.yml
        tail --lines=+4 .ci_support/environment-gpaw.yml >> environment.yml
    - name: Setup Mambaforge
      uses: conda-incubator/setup-miniconda@v3
      with:
        python-version: '3.12'
        miniforge-version: latest
        channels: conda-forge
        environment-file: environment.yml
        conda-remove-defaults: "true"
    - name: Pip check
      shell: bash -l {0}
      run: |
        pip install versioneer[toml]==0.29 tomlkit
        python .ci_support/check.py
        cat pyproject.toml
        pip install . --no-deps --no-build-isolation
        pip check

  unittest_matrix:
    needs: [black]
    runs-on: ${{ matrix.operating-system }}
    strategy:
      matrix:
        include:
        - operating-system: macos-latest
          python-version: '3.12'

        - operating-system: ubuntu-latest
          python-version: '3.12'

        - operating-system: windows-latest
          python-version: '3.12'

        - operating-system: ubuntu-latest
          python-version: '3.11'

        - operating-system: ubuntu-latest
          python-version: '3.10'

    steps:
    - uses: actions/checkout@v4
    - name: Setup environment (windows)
      if: matrix.operating-system == 'windows-latest'
      shell: bash -l {0}
      run: |
        cp .ci_support/environment.yml environment.yml
    - name: Setup environment (unix)
      if: matrix.operating-system != 'windows-latest'
      shell: bash -l {0}
      run: |
        cp .ci_support/environment.yml environment.yml
        tail --lines=+4 .ci_support/environment-lammps.yml >> environment.yml
    - name: Setup Mambaforge
      uses: conda-incubator/setup-miniconda@v3
      with:
        python-version: ${{ matrix.python-version }}
        miniforge-version: latest
        channels: conda-forge
        environment-file: environment.yml
        conda-remove-defaults: "true"
    - name: Test
      shell: bash -l {0}
      timeout-minutes: 30
      run: |
        pip install versioneer[toml]==0.29
        pip install . --no-deps --no-build-isolation
        python -m unittest discover tests

  unittest_abinit:
    needs: [black]
    runs-on: ubuntu-latest
    steps:
    - uses: actions/checkout@v4
    - name: Merge Notebook environment
      run: |
        cp .ci_support/environment.yml environment.yml
        tail --lines=+4 .ci_support/environment-abinit.yml >> environment.yml
    - name: Setup Mambaforge
      uses: conda-incubator/setup-miniconda@v3
      with:
        python-version: '3.12'
        miniforge-version: latest
        channels: conda-forge
        environment-file: environment.yml
        conda-remove-defaults: "true"
    - name: Test
      shell: bash -l {0}
      timeout-minutes: 30
      run: |
        pip install versioneer[toml]==0.29
        pip install . --no-deps --no-build-isolation
        python -m unittest tests/test_ase_interface/test_evcurve_ase_abinit.py
      env:
        ABINIT_PP_PATH: '/usr/share/miniconda3/envs/my-env/share/abinit/LDA_FHI'
        ABI_PSPDIR: '/usr/share/miniconda3/envs/my-env/share/abinit/LDA_FHI'
        ASE_ABINIT_COMMAND: 'abinit PREFIX.in > PREFIX.log'

  unittest_gpaw:
    needs: [black]
    runs-on: ubuntu-latest
    steps:
    - uses: actions/checkout@v4
    - name: Merge Notebook environment
      run: |
        cp .ci_support/environment.yml environment.yml
        tail --lines=+4 .ci_support/environment-gpaw.yml >> environment.yml
    - name: Setup Mambaforge
      uses: conda-incubator/setup-miniconda@v3
      with:
        python-version: '3.12'
        miniforge-version: latest
        channels: conda-forge
        environment-file: environment.yml
        conda-remove-defaults: "true"
    - name: Test
      shell: bash -l {0}
      timeout-minutes: 30
      run: |
        pip install versioneer[toml]==0.29
        pip install . --no-deps --no-build-isolation
        python -m unittest tests/test_ase_interface/test_evcurve_ase_gpaw.py
        python -m unittest tests/test_ase_interface/test_elastic_ase_gpaw.py
        python -m unittest tests/test_ase_interface/test_phonons_ase_gpaw.py

  unittest_sphinxdft:
    needs: [black]
    runs-on: ubuntu-latest
    steps:
    - uses: actions/checkout@v4
    - name: Merge Notebook environment
      run: |
        cp .ci_support/environment.yml environment.yml
        tail --lines=+4 .ci_support/environment-sphinx.yml >> environment.yml
    - name: Setup Mambaforge
      uses: conda-incubator/setup-miniconda@v3
      with:
        python-version: '3.12'
        miniforge-version: latest
        channels: conda-forge
        environment-file: environment.yml
        conda-remove-defaults: "true"
    - name: Test
      shell: bash -l {0}
      timeout-minutes: 30
      run: |
        pip install versioneer[toml]==0.29
        pip install . --no-deps --no-build-isolation
        python -m unittest tests/test_evcurve_sphinxdft.py

  unittest_mace:
    needs: [black]
    runs-on: ubuntu-latest
    steps:
    - uses: actions/checkout@v4
    - name: Merge Notebook environment
      run: |
        cp .ci_support/environment.yml environment.yml
        tail --lines=+4 .ci_support/environment-mace.yml >> environment.yml
    - name: Setup Mambaforge
      uses: conda-incubator/setup-miniconda@v3
      with:
        python-version: '3.12'
        miniforge-version: latest
        channels: conda-forge
        environment-file: environment.yml
        conda-remove-defaults: "true"
    - name: Test
      shell: bash -l {0}
      timeout-minutes: 60
      run: |
        pip install versioneer[toml]==0.29
        pip install . --no-deps --no-build-isolation
        python -m unittest tests/test_ase_interface/test_evcurve_ase_mace.py
        python -m unittest tests/test_ase_interface/test_phonons_ase_mace.py
        python -m unittest tests/test_ase_interface/test_quasiharmonic_ase_mace.py
        python -m unittest tests/test_ase_interface/test_ase_md_mace.py

  unittest_matgl:
    needs: [black]
    runs-on: ubuntu-latest
    steps:
    - uses: actions/checkout@v4
    - name: Merge Notebook environment
      run: |
        cp .ci_support/environment.yml environment.yml
        tail --lines=+4 .ci_support/environment-matgl.yml >> environment.yml
    - name: Setup Mambaforge
      uses: conda-incubator/setup-miniconda@v3
      with:
        python-version: '3.11'
        miniforge-version: latest
        channels: conda-forge
        environment-file: environment.yml
        conda-remove-defaults: "true"
    - name: Test
      shell: bash -l {0}
      timeout-minutes: 60
      run: |
        pip install versioneer[toml]==0.29
        pip install . --no-deps --no-build-isolation
        python -m unittest tests/test_ase_interface/test_evcurve_ase_matgl.py
        python -m unittest tests/test_ase_interface/test_phonons_ase_matgl.py
        python -m unittest tests/test_ase_interface/test_quasiharmonic_ase_matgl.py
        python -m unittest tests/test_ase_interface/test_ase_md_matgl.py

  unittest_grace:
    needs: [black]
    runs-on: ubuntu-latest
    steps:
    - uses: actions/checkout@v4
    - name: Merge Notebook environment
      run: |
        cp .ci_support/environment.yml environment.yml
        tail --lines=+4 .ci_support/environment-grace.yml >> environment.yml
    - name: Setup Mambaforge
      uses: conda-incubator/setup-miniconda@v3
      with:
        python-version: '3.12'
        miniforge-version: latest
        channels: conda-forge
        environment-file: environment.yml
        conda-remove-defaults: "true"
    - name: Test
      shell: bash -l {0}
      timeout-minutes: 60
      run: |
        pip install versioneer[toml]==0.29
        pip install . --no-deps --no-build-isolation
        # grace_models download GRACE_2L_OAM_28Jan25
        test_location=$(pwd)
        mkdir -p ~/.cache/grace
        cd ~/.cache/grace
        wget https://github.com/jan-janssen/GRACE-2L-OAM_28Jan25/archive/30b272ca4a10eb709989a7e47c71a7a13529dbdd.tar.gz -O model.tar.gz
        tar -xvzf model.tar.gz
        mv GRACE-2L-OAM_28Jan25-* GRACE-2L-OAM_28Jan25
        rm model.tar.gz
        cd $test_location
        python -m unittest tests/test_ase_interface/test_evcurve_ase_grace.py

  unittest_qe:
    needs: [black]
    runs-on: ubuntu-latest
    steps:
    - uses: actions/checkout@v4
    - name: Merge Notebook environment
      run: |
        cp .ci_support/environment.yml environment.yml
        tail --lines=+4 .ci_support/environment-qe.yml >> environment.yml
    - name: Setup Mambaforge
      uses: conda-incubator/setup-miniconda@v3
      with:
        python-version: '3.12'
        miniforge-version: latest
        channels: conda-forge
        environment-file: environment.yml
        conda-remove-defaults: "true"
    - name: Test
      shell: bash -l {0}
      timeout-minutes: 60
      run: |
        pip install versioneer[toml]==0.29
        pip install . --no-deps --no-build-isolation
        python -m unittest tests/test_ase_interface/test_evcurve_ase_qe.py
      env:
        ASE_ESPRESSO_COMMAND: "pw.x -in PREFIX.pwi > PREFIX.pwo"
        ESPRESSO_PSEUDO: tests/static/qe
        OMPI_MCA_plm: isolated
        OMPI_MCA_btl_vader_single_copy_mechanism: none
        OMPI_MCA_rmaps_base_oversubscribe: yes

  unittest_siesta:
    needs: [black]
    runs-on: ubuntu-latest
    steps:
    - uses: actions/checkout@v4
    - name: Merge Notebook environment
      run: |
        cp .ci_support/environment.yml environment.yml
        tail --lines=+4 .ci_support/environment-siesta.yml >> environment.yml
    - name: Setup Mambaforge
      uses: conda-incubator/setup-miniconda@v3
      with:
        python-version: '3.12'
        miniforge-version: latest
        channels: conda-forge
        environment-file: environment.yml
        conda-remove-defaults: "true"
    - name: Test
      shell: bash -l {0}
      timeout-minutes: 30
      run: |
        pip install versioneer[toml]==0.29
        pip install . --no-deps --no-build-isolation
        python -m unittest tests/test_ase_interface/test_evcurve_ase_siesta.py

  unittest_old:
    needs: [black]
    runs-on: ubuntu-latest
    steps:
    - uses: actions/checkout@v4
    - name: Setup Mambaforge
      uses: conda-incubator/setup-miniconda@v3
      with:
        python-version: '3.9'
        miniforge-version: latest
        channels: conda-forge
        environment-file: .ci_support/environment-old.yml
        conda-remove-defaults: "true"
    - name: Test
      shell: bash -l {0}
      timeout-minutes: 30
      run: |
        pip install versioneer[toml]==0.29
        pip install . --no-deps --no-build-isolation
        python -m unittest discover tests

  autobot:
    needs: [unittest_old, unittest_siesta, unittest_qe, unittest_matgl, unittest_mace, unittest_gpaw, unittest_abinit, unittest_matrix, unittest_sphinxdft, unittest_grace, pip_check, notebooks, minimal, coverage]
    permissions:
      contents: write
      pull-requests: write
    runs-on: ubuntu-latest
    if: (github.event.pull_request.user.login == 'dependabot[bot]' || github.event.pull_request.user.login == 'pre-commit-ci[bot]')
    steps:
      - name: Enable auto-merge for bot PRs
        run: gh pr merge --auto --squash "$PR_URL"
        env:
          PR_URL: ${{github.event.pull_request.html_url}}
          GH_TOKEN: ${{secrets.GITHUB_TOKEN}}<|MERGE_RESOLUTION|>--- conflicted
+++ resolved
@@ -52,11 +52,6 @@
         cp .ci_support/environment.yml environment.yml
         tail --lines=+4 .ci_support/environment-lammps.yml >> environment.yml
         tail --lines=+4 .ci_support/environment-qe.yml >> environment.yml
-<<<<<<< HEAD
-        sed -i 's/- scipy =1.13.0/- scipy =1.12.0/g' environment.yml
-=======
-        echo -e "channels:\n  - conda-forge\n" > .condarc
->>>>>>> 7d56a0a0
     - name: Setup Mambaforge
       uses: conda-incubator/setup-miniconda@v3
       with:
