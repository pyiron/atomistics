--- conflicted
+++ resolved
@@ -24,13 +24,8 @@
     "Programming Language :: Python :: 3.12",
 ]
 dependencies = [
-<<<<<<< HEAD
-    "ase==3.25.0",
+    "ase==3.26.0",
     "numpy==2.3.2",
-=======
-    "ase==3.26.0",
-    "numpy==1.26.4",
->>>>>>> 073e10f1
     "scipy==1.15.2",
     "spglib==2.6.0",
 ]
@@ -64,17 +59,10 @@
     "pyiron_lammps==0.4.6",
 ]
 experimental = [
-<<<<<<< HEAD
-    "lxml==6.0.0",
-    "mendeleev==1.1.0",
-    "pandas==2.3.1",
-    "requests==2.32.4",
-=======
     "lxml==6.0.1",
     "mendeleev==0.19.0",
     "pandas==2.3.2",
     "requests==2.32.5",
->>>>>>> 073e10f1
 ]
 sphinxdft = [
     "sphinx-parser==0.1.0"
