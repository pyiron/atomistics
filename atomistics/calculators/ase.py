from __future__ import annotations

from ase import units
from ase.md.langevin import Langevin
from ase.md.npt import NPT
from ase.md.velocitydistribution import MaxwellBoltzmannDistribution
from ase.constraints import UnitCellFilter
import numpy as np
from typing import TYPE_CHECKING

from atomistics.calculators.interface import get_quantities_from_tasks
from atomistics.calculators.wrapper import as_task_dict_evaluator
from atomistics.shared.output import OutputStatic, OutputMolecularDynamics
from atomistics.shared.thermal_expansion import (
    OutputThermalExpansionProperties,
    ThermalExpansionProperties,
)
from atomistics.shared.tqdm_iterator import get_tqdm_iterator

if TYPE_CHECKING:
    from ase.atoms import Atoms
    from ase.calculators.calculator import Calculator as ASECalculator
    from ase.optimize.optimize import Optimizer
    from atomistics.calculators.interface import TaskName


class ASEExecutor(object):
    def __init__(self, ase_structure, ase_calculator):
        self.structure = ase_structure
        self.structure.calc = ase_calculator

    def forces(self):
        return self.structure.get_forces()

    def energy(self):
        return self.structure.get_potential_energy()

    def energy_pot(self):
        return self.structure.get_potential_energy()

    def energy_tot(self):
        return (
            self.structure.get_potential_energy() + self.structure.get_kinetic_energy()
        )

    def stress(self):
        return self.structure.get_stress(voigt=False)

    def pressure(self):
        return self.structure.get_stress(voigt=False)

    def cell(self):
        return self.structure.get_cell()

    def positions(self):
        return self.structure.get_positions()

    def velocities(self):
        return self.structure.get_velocities()

    def temperature(self):
        return self.structure.get_temperature()

    def volume(self):
        return self.structure.get_volume()


<<<<<<< HEAD
=======
ASEOutputStatic = OutputStatic(
    **{k: getattr(ASEExecutor, k) for k in OutputStatic.keys()}
)

ASEOutputMolecularDynamics = OutputMolecularDynamics(
    **{k: getattr(ASEExecutor, k) for k in OutputMolecularDynamics.keys()}
)


>>>>>>> faac2f3c
@as_task_dict_evaluator
def evaluate_with_ase(
    structure: Atoms,
    tasks: list[TaskName],
    ase_calculator: ASECalculator,
    ase_optimizer: Optimizer = None,
    ase_optimizer_kwargs: dict = {},
):
    results = {}
    if "optimize_positions" in tasks:
        results["structure_with_optimized_positions"] = optimize_positions_with_ase(
            structure=structure,
            ase_calculator=ase_calculator,
            ase_optimizer=ase_optimizer,
            ase_optimizer_kwargs=ase_optimizer_kwargs,
        )
    elif "optimize_positions_and_volume" in tasks:
        results[
            "structure_with_optimized_positions_and_volume"
        ] = optimize_positions_and_volume_with_ase(
            structure=structure,
            ase_calculator=ase_calculator,
            ase_optimizer=ase_optimizer,
            ase_optimizer_kwargs=ase_optimizer_kwargs,
        )
    elif "calc_energy" in tasks or "calc_forces" in tasks or "calc_stress" in tasks:
        return calc_static_with_ase(
            structure=structure,
            ase_calculator=ase_calculator,
            output_keys=get_quantities_from_tasks(tasks=tasks),
        )
    else:
        raise ValueError("The ASE calculator does not implement:", tasks)
    return results


def calc_static_with_ase(
    structure,
    ase_calculator,
    output_keys=OutputStatic.keys(),
):
    return OutputStatic(
        **{k: getattr(ASEExecutor, k) for k in OutputStatic.fields()}
    ).get(
        ASEExecutor(ase_structure=structure, ase_calculator=ase_calculator),
        *output_keys,
    )


def _calc_md_step_with_ase(
    dyn, structure, ase_calculator, temperature, run, thermo, output_keys
):
    structure.calc = ase_calculator
    MaxwellBoltzmannDistribution(atoms=structure, temperature_K=temperature)
    ASEOutputMolecularDynamics = OutputMolecularDynamics(
        **{k: getattr(ASEExecutor, k) for k in OutputMolecularDynamics.fields()}
    )
    cache = {q: [] for q in output_keys}
    for i in range(int(run / thermo)):
        dyn.run(thermo)
        calc_dict = ASEOutputMolecularDynamics.get(
            ASEExecutor(ase_structure=structure, ase_calculator=ase_calculator),
            *output_keys,
        )
        for k, v in calc_dict.items():
            cache[k].append(v)
    return {q: np.array(cache[q]) for q in output_keys}


def calc_molecular_dynamics_npt_with_ase(
    structure,
    ase_calculator,
    run=100,
    thermo=100,
    timestep=1 * units.fs,
    ttime=100 * units.fs,
    pfactor=2e6 * units.GPa * (units.fs**2),
    temperature=100,
    externalstress=np.array([0.0, 0.0, 0.0, 0.0, 0.0, 0.0]) * units.bar,
<<<<<<< HEAD
    output_keys=OutputMolecularDynamics.fields(),
=======
    output_keys=ASEOutputMolecularDynamics.keys(),
>>>>>>> faac2f3c
):
    return _calc_md_step_with_ase(
        dyn=NPT(
            atoms=structure,
            timestep=timestep,
            temperature=None,
            externalstress=externalstress,
            ttime=ttime,
            pfactor=pfactor,
            temperature_K=temperature,
            mask=None,
            trajectory=None,
            logfile=None,
            loginterval=1,
            append_trajectory=False,
        ),
        structure=structure,
        ase_calculator=ase_calculator,
        temperature=temperature,
        run=run,
        thermo=thermo,
        output_keys=output_keys,
    )


def calc_molecular_dynamics_langevin_with_ase(
    structure,
    ase_calculator,
    run=100,
    thermo=100,
    timestep=1 * units.fs,
    temperature=100,
    friction=0.002,
<<<<<<< HEAD
    output_keys=OutputMolecularDynamics.fields(),
=======
    output_keys=ASEOutputMolecularDynamics.keys(),
>>>>>>> faac2f3c
):
    return _calc_md_step_with_ase(
        dyn=Langevin(
            atoms=structure,
            timestep=timestep,
            temperature_K=temperature,
            friction=friction,
        ),
        structure=structure,
        ase_calculator=ase_calculator,
        temperature=temperature,
        run=run,
        thermo=thermo,
        output_keys=output_keys,
    )


def optimize_positions_with_ase(
    structure, ase_calculator, ase_optimizer, ase_optimizer_kwargs
):
    structure_optimized = structure.copy()
    structure_optimized.calc = ase_calculator
    ase_optimizer_obj = ase_optimizer(structure_optimized)
    ase_optimizer_obj.run(**ase_optimizer_kwargs)
    return structure_optimized


def optimize_positions_and_volume_with_ase(
    structure, ase_calculator, ase_optimizer, ase_optimizer_kwargs
):
    structure_optimized = structure.copy()
    structure_optimized.calc = ase_calculator
    ase_optimizer_obj = ase_optimizer(UnitCellFilter(structure_optimized))
    ase_optimizer_obj.run(**ase_optimizer_kwargs)
    return structure_optimized


def calc_molecular_dynamics_thermal_expansion_with_ase(
    structure,
    ase_calculator,
    temperature_start=15,
    temperature_stop=1500,
    temperature_step=5,
    run=100,
    thermo=100,
    timestep=1 * units.fs,
    ttime=100 * units.fs,
    pfactor=2e6 * units.GPa * (units.fs**2),
    externalstress=np.array([0.0, 0.0, 0.0, 0.0, 0.0, 0.0]) * units.bar,
    output_keys=OutputThermalExpansionProperties.keys(),
):
    structure_current = structure.copy()
    temperature_lst = np.arange(
        temperature_start, temperature_stop + temperature_step, temperature_step
    ).tolist()
    volume_md_lst, temperature_md_lst = [], []
    for temperature in get_tqdm_iterator(temperature_lst):
        result_dict = calc_molecular_dynamics_npt_with_ase(
            structure=structure_current.copy(),
            ase_calculator=ase_calculator,
            run=run,
            thermo=thermo,
            timestep=timestep,
            ttime=ttime,
            pfactor=pfactor,
            temperature=temperature,
            externalstress=externalstress,
        )
        structure_current.set_cell(cell=result_dict["cell"][-1], scale_atoms=True)
        temperature_md_lst.append(result_dict["temperature"][-1])
        volume_md_lst.append(result_dict["volume"][-1])
    return OutputThermalExpansionProperties.get(
        ThermalExpansionProperties(
            temperatures_lst=temperature_md_lst, volumes_lst=volume_md_lst
        ),
        *output_keys,
    )<|MERGE_RESOLUTION|>--- conflicted
+++ resolved
@@ -65,18 +65,6 @@
         return self.structure.get_volume()
 
 
-<<<<<<< HEAD
-=======
-ASEOutputStatic = OutputStatic(
-    **{k: getattr(ASEExecutor, k) for k in OutputStatic.keys()}
-)
-
-ASEOutputMolecularDynamics = OutputMolecularDynamics(
-    **{k: getattr(ASEExecutor, k) for k in OutputMolecularDynamics.keys()}
-)
-
-
->>>>>>> faac2f3c
 @as_task_dict_evaluator
 def evaluate_with_ase(
     structure: Atoms,
@@ -156,11 +144,7 @@
     pfactor=2e6 * units.GPa * (units.fs**2),
     temperature=100,
     externalstress=np.array([0.0, 0.0, 0.0, 0.0, 0.0, 0.0]) * units.bar,
-<<<<<<< HEAD
-    output_keys=OutputMolecularDynamics.fields(),
-=======
-    output_keys=ASEOutputMolecularDynamics.keys(),
->>>>>>> faac2f3c
+    output_keys=OutputMolecularDynamics.keys(),
 ):
     return _calc_md_step_with_ase(
         dyn=NPT(
@@ -194,11 +178,7 @@
     timestep=1 * units.fs,
     temperature=100,
     friction=0.002,
-<<<<<<< HEAD
-    output_keys=OutputMolecularDynamics.fields(),
-=======
-    output_keys=ASEOutputMolecularDynamics.keys(),
->>>>>>> faac2f3c
+    output_keys=OutputMolecularDynamics.keys(),
 ):
     return _calc_md_step_with_ase(
         dyn=Langevin(
