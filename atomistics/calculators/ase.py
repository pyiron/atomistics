--- conflicted
+++ resolved
@@ -67,18 +67,6 @@
         return self.structure.get_volume()
 
 
-<<<<<<< HEAD
-=======
-ASEOutputStatic = OutputStatic(
-    **{k: getattr(ASEExecutor, k) for k in OutputStatic.fields()}
-)
-
-ASEOutputMolecularDynamics = OutputMolecularDynamics(
-    **{k: getattr(ASEExecutor, k) for k in OutputMolecularDynamics.fields()}
-)
-
-
->>>>>>> 59a49aef
 @as_task_dict_evaluator
 def evaluate_with_ase(
     structure: Atoms,
@@ -122,10 +110,10 @@
 ):
     ase_exe = ASEExecutor(ase_structure=structure, ase_calculator=ase_calculator)
     return OutputStatic(
-        forces=ase_exe.get_forces,
-        energy=ase_exe.get_energy,
-        stress=ase_exe.get_stress,
-        volume=ase_exe.get_volume,
+        forces=ase_exe.forces,
+        energy=ase_exe.energy,
+        stress=ase_exe.stress,
+        volume=ase_exe.volume,
     ).get(output=output)
 
 
@@ -139,15 +127,15 @@
         dyn.run(thermo)
         ase_exe = ASEExecutor(ase_structure=structure, ase_calculator=ase_calculator)
         calc_dict = OutputMolecularDynamics(
-            positions=ase_exe.get_positions,
-            cell=ase_exe.get_cell,
-            forces=ase_exe.get_forces,
-            temperature=ase_exe.get_temperature,
-            energy_pot=ase_exe.get_energy,
-            energy_tot=ase_exe.get_total_energy,
-            pressure=ase_exe.get_stress,
-            velocities=ase_exe.get_velocities,
-            volume=ase_exe.get_volume,
+            positions=ase_exe.positions,
+            cell=ase_exe.cell,
+            forces=ase_exe.forces,
+            temperature=ase_exe.temperature,
+            energy_pot=ase_exe.energy,
+            energy_tot=ase_exe.energy_tot,
+            pressure=ase_exe.pressure,
+            velocities=ase_exe.velocities,
+            volume=ase_exe.volume,
         ).get(output=output)
         for k, v in calc_dict.items():
             cache[k].append(v)
