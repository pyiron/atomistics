--- conflicted
+++ resolved
@@ -113,28 +113,6 @@
     )
 
 
-<<<<<<< HEAD
-=======
-def _calc_md_step_with_ase(
-    dyn, structure, ase_calculator, temperature, run, thermo, output_keys
-):
-    structure.calc = ase_calculator
-    MaxwellBoltzmannDistribution(atoms=structure, temperature_K=temperature)
-    cache = {q: [] for q in output_keys}
-    for i in range(int(run / thermo)):
-        dyn.run(thermo)
-        ase_instance = ASEExecutor(
-            ase_structure=structure, ase_calculator=ase_calculator
-        )
-        calc_dict = OutputMolecularDynamics(
-            **{k: getattr(ase_instance, k) for k in OutputMolecularDynamics.keys()}
-        ).get(output_keys=output_keys)
-        for k, v in calc_dict.items():
-            cache[k].append(v)
-    return {q: np.array(cache[q]) for q in output_keys}
-
-
->>>>>>> 85fa8d38
 def calc_molecular_dynamics_npt_with_ase(
     structure,
     ase_calculator,
@@ -271,7 +249,7 @@
         )
         calc_dict = OutputMolecularDynamics(
             **{k: getattr(ase_instance, k) for k in OutputMolecularDynamics.keys()}
-        ).get(*output_keys)
+        ).get(output_keys=output_keys)
         for k, v in calc_dict.items():
             cache[k].append(v)
     return {q: np.array(cache[q]) for q in output_keys}