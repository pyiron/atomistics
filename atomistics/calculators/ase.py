--- conflicted
+++ resolved
@@ -230,11 +230,7 @@
     ttime=100 * units.fs,
     pfactor=2e6 * units.GPa * (units.fs**2),
     externalstress=np.array([0.0, 0.0, 0.0, 0.0, 0.0, 0.0]) * units.bar,
-<<<<<<< HEAD
-    output_keys=OutputThermalExpansion.fields(),
-=======
-    output_keys=OutputThermalExpansionProperties.keys(),
->>>>>>> faac2f3c
+    output_keys=OutputThermalExpansion.keys(),
 ):
     structure_current = structure.copy()
     temperature_lst = np.arange(
