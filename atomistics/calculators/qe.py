import os
import subprocess

from ase.io import write
from pwtools import io

from atomistics.calculators.interface import get_quantities_from_tasks
from atomistics.calculators.output import OutputStatic
from atomistics.calculators.wrapper import as_task_dict_evaluator


class QEStaticParser(object):
    def __init__(self, filename):
        self.parser = io.read_pw_scf(filename=filename, use_alat=True)

    def get_forces(self):
        return self.parser.forces

    def get_energy(self):
        return self.parser.etot

    def get_stress(self):
        return self.parser.stress


QuantumEspressoOutputStatic = OutputStatic(
    forces=QEStaticParser.get_forces,
    energy=QEStaticParser.get_energy,
    stress=QEStaticParser.get_stress,
)


def call_qe_via_ase_command(calculation_name, working_directory):
    subprocess.check_output(
        os.environ["ASE_ESPRESSO_COMMAND"].replace("PREFIX", calculation_name),
        shell=True,
        universal_newlines=True,
        cwd=working_directory,
    )


def set_pseudo_potentials(pseudopotentials, structure):
    if pseudopotentials is not None:
        return pseudopotentials
    else:
        pseudopotentials_base = {
            "Ag": "Ag_ONCV_PBE-1.0.oncvpsp.upf",
            "Al": "Al.pbe-n-kjpaw_psl.1.0.0.UPF",
            "Ar": "Ar_ONCV_PBE-1.1.oncvpsp.upf",
            "As": "As.pbe-n-rrkjus_psl.0.2.UPF",
            "Au": "Au_ONCV_PBE-1.0.oncvpsp.upf",
            "B": "B_pbe_v1.01.uspp.F.UPF",
            "Ba": "Ba.pbe-spn-kjpaw_psl.1.0.0.UPF",
            "Be": "Be_ONCV_PBE-1.0.oncvpsp.upf",
            "Bi": "Bi_pbe_v1.uspp.F.UPF",
            "Br": "br_pbe_v1.4.uspp.F.UPF",
            "C": "C.pbe-n-kjpaw_psl.1.0.0.UPF",
            "Ca": "Ca_pbe_v1.uspp.F.UPF",
            "Cd": "Cd.pbe-dn-rrkjus_psl.0.3.1.UPF",
            "Ce": "Ce.GGA-PBE-paw-v1.0.UPF",
            "Cl": "Cl.pbe-n-rrkjus_psl.1.0.0.UPF",
            "Co": "Co_pbe_v1.2.uspp.F.UPF",
            "Cr": "cr_pbe_v1.5.uspp.F.UPF",
            "Cs": "Cs_pbe_v1.uspp.F.UPF",
            "Cu": "Cu_ONCV_PBE-1.0.oncvpsp.upf",
            "Dy": "Dy.GGA-PBE-paw-v1.0.UPF",
            "Er": "Er.GGA-PBE-paw-v1.0.UPF",
            "Eu": "Eu.GGA-PBE-paw-v1.0.UPF",
            "F": "F.oncvpsp.upf",
            "Fe": "Fe.pbe-spn-kjpaw_psl.0.2.1.UPF",
            "Ga": "Ga.pbe-dn-kjpaw_psl.1.0.0.UPF",
            "Gd": "Gd.GGA-PBE-paw-v1.0.UPF",
            "Ge": "ge_pbe_v1.4.uspp.F.UPF",
            "H": "H_ONCV_PBE-1.0.oncvpsp.upf",
            "He": "He_ONCV_PBE-1.0.oncvpsp.upf",
            "Hf": "Hf-sp.oncvpsp.upf",
            "Hg": "Hg_ONCV_PBE-1.0.oncvpsp.upf",
            "Ho": "Ho.GGA-PBE-paw-v1.0.UPF",
            "I": "I.pbe-n-kjpaw_psl.0.2.UPF",
            "In": "In.pbe-dn-rrkjus_psl.0.2.2.UPF",
            "Ir": "Ir_pbe_v1.2.uspp.F.UPF",
            "K": "K.pbe-spn-kjpaw_psl.1.0.0.UPF",
            "Kr": "Kr_ONCV_PBE-1.0.oncvpsp.upf",
            "La": "La.GGA-PBE-paw-v1.0.UPF",
            "Li": "li_pbe_v1.4.uspp.F.UPF",
            "Lu": "Lu.GGA-PBE-paw-v1.0.UPF",
            "Mg": "mg_pbe_v1.4.uspp.F.UPF",
            "Mn": "mn_pbe_v1.5.uspp.F.UPF",
            "Mo": "Mo_ONCV_PBE-1.0.oncvpsp.upf",
            "N": "N.oncvpsp.upf",
            "Na": "Na_ONCV_PBE-1.0.oncvpsp.upf",
            "Nb": "Nb.pbe-spn-kjpaw_psl.0.3.0.UPF",
            "Nd": "Nd.GGA-PBE-paw-v1.0.UPF",
            "Ne": "Ne_ONCV_PBE-1.0.oncvpsp.upf",
            "Ni": "ni_pbe_v1.4.uspp.F.UPF",
            "O": "O.pbe-n-kjpaw_psl.0.1.UPF",
            "Os": "Os_pbe_v1.2.uspp.F.UPF",
            "P": "P.pbe-n-rrkjus_psl.1.0.0.UPF",
            "Pb": "Pb.pbe-dn-kjpaw_psl.0.2.2.UPF",
            "Pd": "Pd_ONCV_PBE-1.0.oncvpsp.upf",
            "Pm": "Pm.GGA-PBE-paw-v1.0.UPF",
            "Po": "Po.pbe-dn-rrkjus_psl.1.0.0.UPF",
            "Pr": "Pr.GGA-PBE-paw-v1.0.UPF",
            "Pt": "Pt.pbe-spfn-rrkjus_psl.1.0.0.UPF",
            "Rb": "Rb_ONCV_PBE-1.0.oncvpsp.upf",
            "Re": "Re_pbe_v1.2.uspp.F.UPF",
            "Rh": "Rh_ONCV_PBE-1.0.oncvpsp.upf",
            "Rn": "Rn.pbe-dn-kjpaw_psl.1.0.0.UPF",
            "Ru": "Ru_ONCV_PBE-1.0.oncvpsp.upf",
            "S": "s_pbe_v1.4.uspp.F.UPF",
            "Sb": "sb_pbe_v1.4.uspp.F.UPF",
            "Sc": "Sc.pbe-spn-kjpaw_psl.0.2.3.UPF",
            "Se": "Se_pbe_v1.uspp.F.UPF",
            "Si": "Si.pbe-n-rrkjus_psl.1.0.0.UPF",
            "Sm": "Sm.GGA-PBE-paw-v1.0.UPF",
            "Sn": "Sn_pbe_v1.uspp.F.UPF",
            "Sr": "Sr_pbe_v1.uspp.F.UPF",
            "Ta": "Ta_pbe_v1.uspp.F.UPF",
            "Tb": "Tb.GGA-PBE-paw-v1.0.UPF",
            "Tc": "Tc_ONCV_PBE-1.0.oncvpsp.upf",
            "Te": "Te_pbe_v1.uspp.F.UPF",
            "Ti": "ti_pbe_v1.4.uspp.F.UPF",
            "Tl": "Tl_pbe_v1.2.uspp.F.UPF",
            "Tm": "Tm.GGA-PBE-paw-v1.0.UPF",
            "V": "v_pbe_v1.4.uspp.F.UPF",
            "W": "W_pbe_v1.2.uspp.F.UPF",
            "Xe": "Xe_ONCV_PBE-1.1.oncvpsp.upf",
            "Y": "Y_pbe_v1.uspp.F.UPF",
            "Yb": "Yb.GGA-PBE-paw-v1.0.UPF",
            "Zn": "Zn_pbe_v1.uspp.F.UPF",
            "Zr": "Zr_pbe_v1.uspp.F.UPF",
        }
        return {
            pseudopotentials_base[el]
            for el in list(set(structure.get_chemical_symbols()))
        }


def generate_input_data(**kwargs):
    return kwargs


def optimize_positions_and_volume_with_qe(
    structure,
    calculation_name="espresso",
    working_directory=".",
    kpts=(3, 3, 3),
    pseudopotentials=None,
    tstress=True,
    tprnfor=True,
    **kwargs,
):
    input_file_name = os.path.join(working_directory, calculation_name + ".pwi")
    output_file_name = os.path.join(working_directory, calculation_name + ".pwo")
    input_data = generate_input_data(
        calculation="vc-relax",
        cell_dofree="ibrav",
        **kwargs,
    )
    pseudopotentials = set_pseudo_potentials(
        pseudopotentials=pseudopotentials,
        structure=structure,
    )
    write(
        input_file_name,
        structure,
        Crystal=True,
        kpts=kpts,
        input_data=input_data,
        pseudopotentials=pseudopotentials,
        tstress=tstress,
        tprnfor=tprnfor,
    )
    call_qe_via_ase_command(
        calculation_name=calculation_name, working_directory=working_directory
    )
    return io.read_pw_md(output_file_name)[-1].get_ase_atoms()


def calc_static_with_qe(
    structure,
    calculation_name="espresso",
    working_directory=".",
    kpts=(3, 3, 3),
    pseudopotentials=None,
    tstress=True,
    tprnfor=True,
    quantities=OutputStatic.fields(),
    **kwargs,
):
    input_file_name = os.path.join(working_directory, calculation_name + ".pwi")
    output_file_name = os.path.join(working_directory, calculation_name + ".pwo")
    os.makedirs(working_directory, exist_ok=True)
    input_data = generate_input_data(
        calculation="scf",
        **kwargs,
    )
    pseudopotentials = set_pseudo_potentials(
        pseudopotentials=pseudopotentials, structure=structure
    )
    write(
        input_file_name,
        structure,
        Crystal=True,
        kpts=kpts,
        input_data=input_data,
        pseudopotentials=pseudopotentials,
        tstress=tstress,
        tprnfor=tprnfor,
    )
    call_qe_via_ase_command(
        calculation_name=calculation_name, working_directory=working_directory
    )
    return QuantumEspressoOutputStatic.get(
        QEStaticParser(filename=output_file_name), *quantities
    )


@as_task_dict_evaluator
def evaluate_with_qe(
    structure,
    tasks,
    calculation_name="espresso",
    working_directory=".",
    kpts=(3, 3, 3),
    pseudopotentials=None,
    tstress=True,
    tprnfor=True,
    **kwargs,
):
    results = {}
    if "optimize_positions_and_volume" in tasks:
        results[
            "structure_with_optimized_positions_and_volume"
        ] = optimize_positions_and_volume_with_qe(
            structure=structure,
            calculation_name=calculation_name,
            working_directory=working_directory,
            kpts=kpts,
            pseudopotentials=pseudopotentials,
            tstress=tstress,
            tprnfor=tprnfor,
            **kwargs,
<<<<<<< HEAD
=======
        )
    elif "calc_energy" in tasks or "calc_forces" in tasks or "calc_stress" in tasks:
        results = calc_static_with_qe(
            structure=structure,
            calculation_name=calculation_name,
            working_directory=working_directory,
            kpts=kpts,
            pseudopotentials=pseudopotentials,
            tstress=tstress,
            tprnfor=tprnfor,
            quantities=get_quantities_from_tasks(tasks=tasks),
            **kwargs,
>>>>>>> 80a1e9bb
        )
    else:
        raise ValueError("The Quantum Espresso calculator does not implement:", tasks)
    return results<|MERGE_RESOLUTION|>--- conflicted
+++ resolved
@@ -241,8 +241,6 @@
             tstress=tstress,
             tprnfor=tprnfor,
             **kwargs,
-<<<<<<< HEAD
-=======
         )
     elif "calc_energy" in tasks or "calc_forces" in tasks or "calc_stress" in tasks:
         results = calc_static_with_qe(
@@ -255,7 +253,6 @@
             tprnfor=tprnfor,
             quantities=get_quantities_from_tasks(tasks=tasks),
             **kwargs,
->>>>>>> 80a1e9bb
         )
     else:
         raise ValueError("The Quantum Espresso calculator does not implement:", tasks)
