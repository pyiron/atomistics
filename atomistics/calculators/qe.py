--- conflicted
+++ resolved
@@ -27,14 +27,6 @@
         return self.parser.volume
 
 
-<<<<<<< HEAD
-=======
-QuantumEspressoOutputStatic = OutputStatic(
-    **{k: getattr(QEStaticParser, k) for k in OutputStatic.fields()}
-)
-
-
->>>>>>> 59a49aef
 def call_qe_via_ase_command(calculation_name, working_directory):
     subprocess.check_output(
         os.environ["ASE_ESPRESSO_COMMAND"].replace("PREFIX", calculation_name),
@@ -218,10 +210,10 @@
     )
     qe_parser = QEStaticParser(filename=output_file_name)
     return OutputStatic(
-        forces=qe_parser.get_forces,
-        energy=qe_parser.get_energy,
-        stress=qe_parser.get_stress,
-        volume=qe_parser.get_volume,
+        forces=qe_parser.forces,
+        energy=qe_parser.energy,
+        stress=qe_parser.stress,
+        volume=qe_parser.volume,
     ).get(output=output)
 
 
