--- conflicted
+++ resolved
@@ -207,16 +207,10 @@
     call_qe_via_ase_command(
         calculation_name=calculation_name, working_directory=working_directory
     )
-<<<<<<< HEAD
-    return OutputStatic(
-        **{k: getattr(QEStaticParser, k) for k in OutputStatic.keys()}
-    ).get(engine=QEStaticParser(filename=output_file_name), output_keys=output_keys)
-=======
     parser = QEStaticParser(filename=output_file_name)
     return OutputStatic(**{k: getattr(parser, k) for k in OutputStatic.keys()}).get(
-        *output_keys
-    )
->>>>>>> 299796a9
+        output_keys=output_keys
+    )
 
 
 @as_task_dict_evaluator
