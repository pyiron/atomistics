import os
import subprocess

from ase.io import write
from pwtools import io

from atomistics.calculators.interface import get_quantities_from_tasks
from atomistics.shared.output import OutputStatic
from atomistics.calculators.wrapper import as_task_dict_evaluator


class QEStaticParser(object):
    def __init__(self, filename):
        self.parser = io.read_pw_scf(filename=filename, use_alat=True)

    def forces(self):
        return self.parser.forces

    def energy(self):
        return self.parser.etot

    def stress(self):
        return self.parser.stress

    def volume(self):
        return self.parser.volume


<<<<<<< HEAD
=======
QuantumEspressoOutputStatic = OutputStatic(
    **{k: getattr(QEStaticParser, k) for k in OutputStatic.keys()}
)


>>>>>>> faac2f3c
def call_qe_via_ase_command(calculation_name, working_directory):
    subprocess.check_output(
        os.environ["ASE_ESPRESSO_COMMAND"].replace("PREFIX", calculation_name),
        shell=True,
        universal_newlines=True,
        cwd=working_directory,
    )


def set_pseudo_potentials(pseudopotentials, structure):
    if pseudopotentials is not None:
        return pseudopotentials
    else:
        pseudopotentials_base = {
            "Ag": "Ag_ONCV_PBE-1.0.oncvpsp.upf",
            "Al": "Al.pbe-n-kjpaw_psl.1.0.0.UPF",
            "Ar": "Ar_ONCV_PBE-1.1.oncvpsp.upf",
            "As": "As.pbe-n-rrkjus_psl.0.2.UPF",
            "Au": "Au_ONCV_PBE-1.0.oncvpsp.upf",
            "B": "B_pbe_v1.01.uspp.F.UPF",
            "Ba": "Ba.pbe-spn-kjpaw_psl.1.0.0.UPF",
            "Be": "Be_ONCV_PBE-1.0.oncvpsp.upf",
            "Bi": "Bi_pbe_v1.uspp.F.UPF",
            "Br": "br_pbe_v1.4.uspp.F.UPF",
            "C": "C.pbe-n-kjpaw_psl.1.0.0.UPF",
            "Ca": "Ca_pbe_v1.uspp.F.UPF",
            "Cd": "Cd.pbe-dn-rrkjus_psl.0.3.1.UPF",
            "Ce": "Ce.GGA-PBE-paw-v1.0.UPF",
            "Cl": "Cl.pbe-n-rrkjus_psl.1.0.0.UPF",
            "Co": "Co_pbe_v1.2.uspp.F.UPF",
            "Cr": "cr_pbe_v1.5.uspp.F.UPF",
            "Cs": "Cs_pbe_v1.uspp.F.UPF",
            "Cu": "Cu_ONCV_PBE-1.0.oncvpsp.upf",
            "Dy": "Dy.GGA-PBE-paw-v1.0.UPF",
            "Er": "Er.GGA-PBE-paw-v1.0.UPF",
            "Eu": "Eu.GGA-PBE-paw-v1.0.UPF",
            "F": "F.oncvpsp.upf",
            "Fe": "Fe.pbe-spn-kjpaw_psl.0.2.1.UPF",
            "Ga": "Ga.pbe-dn-kjpaw_psl.1.0.0.UPF",
            "Gd": "Gd.GGA-PBE-paw-v1.0.UPF",
            "Ge": "ge_pbe_v1.4.uspp.F.UPF",
            "H": "H_ONCV_PBE-1.0.oncvpsp.upf",
            "He": "He_ONCV_PBE-1.0.oncvpsp.upf",
            "Hf": "Hf-sp.oncvpsp.upf",
            "Hg": "Hg_ONCV_PBE-1.0.oncvpsp.upf",
            "Ho": "Ho.GGA-PBE-paw-v1.0.UPF",
            "I": "I.pbe-n-kjpaw_psl.0.2.UPF",
            "In": "In.pbe-dn-rrkjus_psl.0.2.2.UPF",
            "Ir": "Ir_pbe_v1.2.uspp.F.UPF",
            "K": "K.pbe-spn-kjpaw_psl.1.0.0.UPF",
            "Kr": "Kr_ONCV_PBE-1.0.oncvpsp.upf",
            "La": "La.GGA-PBE-paw-v1.0.UPF",
            "Li": "li_pbe_v1.4.uspp.F.UPF",
            "Lu": "Lu.GGA-PBE-paw-v1.0.UPF",
            "Mg": "mg_pbe_v1.4.uspp.F.UPF",
            "Mn": "mn_pbe_v1.5.uspp.F.UPF",
            "Mo": "Mo_ONCV_PBE-1.0.oncvpsp.upf",
            "N": "N.oncvpsp.upf",
            "Na": "Na_ONCV_PBE-1.0.oncvpsp.upf",
            "Nb": "Nb.pbe-spn-kjpaw_psl.0.3.0.UPF",
            "Nd": "Nd.GGA-PBE-paw-v1.0.UPF",
            "Ne": "Ne_ONCV_PBE-1.0.oncvpsp.upf",
            "Ni": "ni_pbe_v1.4.uspp.F.UPF",
            "O": "O.pbe-n-kjpaw_psl.0.1.UPF",
            "Os": "Os_pbe_v1.2.uspp.F.UPF",
            "P": "P.pbe-n-rrkjus_psl.1.0.0.UPF",
            "Pb": "Pb.pbe-dn-kjpaw_psl.0.2.2.UPF",
            "Pd": "Pd_ONCV_PBE-1.0.oncvpsp.upf",
            "Pm": "Pm.GGA-PBE-paw-v1.0.UPF",
            "Po": "Po.pbe-dn-rrkjus_psl.1.0.0.UPF",
            "Pr": "Pr.GGA-PBE-paw-v1.0.UPF",
            "Pt": "Pt.pbe-spfn-rrkjus_psl.1.0.0.UPF",
            "Rb": "Rb_ONCV_PBE-1.0.oncvpsp.upf",
            "Re": "Re_pbe_v1.2.uspp.F.UPF",
            "Rh": "Rh_ONCV_PBE-1.0.oncvpsp.upf",
            "Rn": "Rn.pbe-dn-kjpaw_psl.1.0.0.UPF",
            "Ru": "Ru_ONCV_PBE-1.0.oncvpsp.upf",
            "S": "s_pbe_v1.4.uspp.F.UPF",
            "Sb": "sb_pbe_v1.4.uspp.F.UPF",
            "Sc": "Sc.pbe-spn-kjpaw_psl.0.2.3.UPF",
            "Se": "Se_pbe_v1.uspp.F.UPF",
            "Si": "Si.pbe-n-rrkjus_psl.1.0.0.UPF",
            "Sm": "Sm.GGA-PBE-paw-v1.0.UPF",
            "Sn": "Sn_pbe_v1.uspp.F.UPF",
            "Sr": "Sr_pbe_v1.uspp.F.UPF",
            "Ta": "Ta_pbe_v1.uspp.F.UPF",
            "Tb": "Tb.GGA-PBE-paw-v1.0.UPF",
            "Tc": "Tc_ONCV_PBE-1.0.oncvpsp.upf",
            "Te": "Te_pbe_v1.uspp.F.UPF",
            "Ti": "ti_pbe_v1.4.uspp.F.UPF",
            "Tl": "Tl_pbe_v1.2.uspp.F.UPF",
            "Tm": "Tm.GGA-PBE-paw-v1.0.UPF",
            "V": "v_pbe_v1.4.uspp.F.UPF",
            "W": "W_pbe_v1.2.uspp.F.UPF",
            "Xe": "Xe_ONCV_PBE-1.1.oncvpsp.upf",
            "Y": "Y_pbe_v1.uspp.F.UPF",
            "Yb": "Yb.GGA-PBE-paw-v1.0.UPF",
            "Zn": "Zn_pbe_v1.uspp.F.UPF",
            "Zr": "Zr_pbe_v1.uspp.F.UPF",
        }
        return {
            pseudopotentials_base[el]
            for el in list(set(structure.get_chemical_symbols()))
        }


def generate_input_data(**kwargs):
    return kwargs


def optimize_positions_and_volume_with_qe(
    structure,
    calculation_name="espresso",
    working_directory=".",
    kpts=(3, 3, 3),
    pseudopotentials=None,
    tstress=True,
    tprnfor=True,
    **kwargs,
):
    input_file_name = os.path.join(working_directory, calculation_name + ".pwi")
    output_file_name = os.path.join(working_directory, calculation_name + ".pwo")
    input_data = generate_input_data(
        calculation="vc-relax",
        cell_dofree="ibrav",
        **kwargs,
    )
    pseudopotentials = set_pseudo_potentials(
        pseudopotentials=pseudopotentials,
        structure=structure,
    )
    write(
        input_file_name,
        structure,
        Crystal=True,
        kpts=kpts,
        input_data=input_data,
        pseudopotentials=pseudopotentials,
        tstress=tstress,
        tprnfor=tprnfor,
    )
    call_qe_via_ase_command(
        calculation_name=calculation_name, working_directory=working_directory
    )
    return io.read_pw_md(output_file_name)[-1].get_ase_atoms()


def calc_static_with_qe(
    structure,
    calculation_name="espresso",
    working_directory=".",
    kpts=(3, 3, 3),
    pseudopotentials=None,
    tstress=True,
    tprnfor=True,
    output_keys=OutputStatic.keys(),
    **kwargs,
):
    input_file_name = os.path.join(working_directory, calculation_name + ".pwi")
    output_file_name = os.path.join(working_directory, calculation_name + ".pwo")
    os.makedirs(working_directory, exist_ok=True)
    input_data = generate_input_data(
        calculation="scf",
        **kwargs,
    )
    pseudopotentials = set_pseudo_potentials(
        pseudopotentials=pseudopotentials, structure=structure
    )
    write(
        input_file_name,
        structure,
        Crystal=True,
        kpts=kpts,
        input_data=input_data,
        pseudopotentials=pseudopotentials,
        tstress=tstress,
        tprnfor=tprnfor,
    )
    call_qe_via_ase_command(
        calculation_name=calculation_name, working_directory=working_directory
    )
    return OutputStatic(
        **{k: getattr(QEStaticParser, k) for k in OutputStatic.fields()}
    ).get(QEStaticParser(filename=output_file_name), *output_keys)


@as_task_dict_evaluator
def evaluate_with_qe(
    structure,
    tasks,
    calculation_name="espresso",
    working_directory=".",
    kpts=(3, 3, 3),
    pseudopotentials=None,
    tstress=True,
    tprnfor=True,
    **kwargs,
):
    results = {}
    if "optimize_positions_and_volume" in tasks:
        results[
            "structure_with_optimized_positions_and_volume"
        ] = optimize_positions_and_volume_with_qe(
            structure=structure,
            calculation_name=calculation_name,
            working_directory=working_directory,
            kpts=kpts,
            pseudopotentials=pseudopotentials,
            tstress=tstress,
            tprnfor=tprnfor,
            **kwargs,
        )
    elif "calc_energy" in tasks or "calc_forces" in tasks or "calc_stress" in tasks:
        results = calc_static_with_qe(
            structure=structure,
            calculation_name=calculation_name,
            working_directory=working_directory,
            kpts=kpts,
            pseudopotentials=pseudopotentials,
            tstress=tstress,
            tprnfor=tprnfor,
            output_keys=get_quantities_from_tasks(tasks=tasks),
            **kwargs,
        )
    else:
        raise ValueError("The Quantum Espresso calculator does not implement:", tasks)
    return results<|MERGE_RESOLUTION|>--- conflicted
+++ resolved
@@ -26,14 +26,6 @@
         return self.parser.volume
 
 
-<<<<<<< HEAD
-=======
-QuantumEspressoOutputStatic = OutputStatic(
-    **{k: getattr(QEStaticParser, k) for k in OutputStatic.keys()}
-)
-
-
->>>>>>> faac2f3c
 def call_qe_via_ase_command(calculation_name, working_directory):
     subprocess.check_output(
         os.environ["ASE_ESPRESSO_COMMAND"].replace("PREFIX", calculation_name),
