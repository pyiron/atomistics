--- conflicted
+++ resolved
@@ -48,18 +48,6 @@
     run_str_rendered = Template(run_str).render(run=run)
     lmp_instance.interactive_lib_command(run_str_rendered)
     return OutputMolecularDynamics(
-<<<<<<< HEAD
-        positions=LammpsASELibrary.interactive_positions_getter,
-        cell=LammpsASELibrary.interactive_cells_getter,
-        forces=LammpsASELibrary.interactive_forces_getter,
-        temperature=LammpsASELibrary.interactive_temperatures_getter,
-        energy_pot=LammpsASELibrary.interactive_energy_pot_getter,
-        energy_tot=LammpsASELibrary.interactive_energy_tot_getter,
-        pressure=LammpsASELibrary.interactive_pressures_getter,
-        velocities=LammpsASELibrary.interactive_velocities_getter,
-        volume=LammpsASELibrary.interactive_volume_getter,
-    ).get(engine=lmp_instance, output_keys=output_keys)
-=======
         positions=lmp_instance.interactive_positions_getter,
         cell=lmp_instance.interactive_cells_getter,
         forces=lmp_instance.interactive_forces_getter,
@@ -69,8 +57,7 @@
         pressure=lmp_instance.interactive_pressures_getter,
         velocities=lmp_instance.interactive_velocities_getter,
         volume=lmp_instance.interactive_volume_getter,
-    ).get(*output_keys)
->>>>>>> 299796a9
+    ).get(output_keys=output_keys)
 
 
 def lammps_calc_md(
