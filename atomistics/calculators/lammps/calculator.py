from __future__ import annotations

from jinja2 import Template
import numpy as np
from typing import TYPE_CHECKING

from pylammpsmpi import LammpsASELibrary

from atomistics.calculators.interface import get_quantities_from_tasks
from atomistics.calculators.lammps.helpers import (
    lammps_calc_md,
    lammps_run,
    lammps_thermal_expansion_loop,
    lammps_shutdown,
)
from atomistics.calculators.lammps.commands import (
    LAMMPS_THERMO_STYLE,
    LAMMPS_THERMO,
    LAMMPS_ENSEMBLE_NPT,
    LAMMPS_ENSEMBLE_NPH,
    LAMMPS_ENSEMBLE_NVT,
    LAMMPS_LANGEVIN,
    LAMMPS_NVE,
    LAMMPS_VELOCITY,
    LAMMPS_TIMESTEP,
    LAMMPS_MINIMIZE,
    LAMMPS_RUN,
    LAMMPS_MINIMIZE_VOLUME,
)
from atomistics.calculators.wrapper import as_task_dict_evaluator
from atomistics.shared.thermal_expansion import OutputThermalExpansion
from atomistics.shared.output import OutputStatic, OutputMolecularDynamics


if TYPE_CHECKING:
    from ase import Atoms
    from pandas import DataFrame
    from pylammpsmpi import LammpsASELibrary
    from atomistics.calculators.interface import TaskName


def optimize_positions_and_volume_with_lammps(
    structure: Atoms,
    potential_dataframe: DataFrame,
    min_style="cg",
    etol=0.0,
    ftol=0.0001,
    maxiter=100000,
    maxeval=10000000,
    thermo=10,
    lmp=None,
    **kwargs,
):
    template_str = (
        LAMMPS_MINIMIZE_VOLUME
        + "\n"
        + LAMMPS_THERMO_STYLE
        + "\n"
        + LAMMPS_THERMO
        + "\n"
        + LAMMPS_MINIMIZE
    )
    lmp_instance = lammps_run(
        structure=structure,
        potential_dataframe=potential_dataframe,
        input_template=Template(template_str).render(
            min_style=min_style,
            etol=etol,
            ftol=ftol,
            maxiter=maxiter,
            maxeval=maxeval,
            thermo=thermo,
        ),
        lmp=lmp,
        **kwargs,
    )
    structure_copy = structure.copy()
    structure_copy.set_cell(lmp_instance.interactive_cells_getter(), scale_atoms=True)
    structure_copy.positions = lmp_instance.interactive_positions_getter()
    lammps_shutdown(lmp_instance=lmp_instance, close_instance=lmp is None)
    return structure_copy


def optimize_positions_with_lammps(
    structure: Atoms,
    potential_dataframe: DataFrame,
    min_style="cg",
    etol=0.0,
    ftol=0.0001,
    maxiter=100000,
    maxeval=10000000,
    thermo=10,
    lmp=None,
    **kwargs,
):
    template_str = LAMMPS_THERMO_STYLE + "\n" + LAMMPS_THERMO + "\n" + LAMMPS_MINIMIZE
    lmp_instance = lammps_run(
        structure=structure,
        potential_dataframe=potential_dataframe,
        input_template=Template(template_str).render(
            min_style=min_style,
            etol=etol,
            ftol=ftol,
            maxiter=maxiter,
            maxeval=maxeval,
            thermo=thermo,
        ),
        lmp=lmp,
        **kwargs,
    )
    structure_copy = structure.copy()
    structure_copy.positions = lmp_instance.interactive_positions_getter()
    lammps_shutdown(lmp_instance=lmp_instance, close_instance=lmp is None)
    return structure_copy


def calc_static_with_lammps(
    structure,
    potential_dataframe,
    lmp=None,
    output_keys=OutputStatic.keys(),
    **kwargs,
):
    template_str = LAMMPS_THERMO_STYLE + "\n" + LAMMPS_THERMO + "\n" + LAMMPS_RUN
    lmp_instance = lammps_run(
        structure=structure,
        potential_dataframe=potential_dataframe,
        input_template=Template(template_str).render(
            run=0,
            thermo=100,
        ),
        lmp=lmp,
        **kwargs,
    )
    result_dict = OutputStatic(
<<<<<<< HEAD
        forces=LammpsASELibrary.interactive_forces_getter,
        energy=LammpsASELibrary.interactive_energy_pot_getter,
        stress=LammpsASELibrary.interactive_pressures_getter,
        volume=LammpsASELibrary.interactive_volume_getter,
    ).get(engine=lmp_instance, output_keys=output_keys)
=======
        forces=lmp_instance.interactive_forces_getter,
        energy=lmp_instance.interactive_energy_pot_getter,
        stress=lmp_instance.interactive_pressures_getter,
        volume=lmp_instance.interactive_volume_getter,
    ).get(*output_keys)
>>>>>>> 299796a9
    lammps_shutdown(lmp_instance=lmp_instance, close_instance=lmp is None)
    return result_dict


def calc_molecular_dynamics_nvt_with_lammps(
    structure,
    potential_dataframe,
    Tstart=100,
    Tstop=100,
    Tdamp=0.1,
    run=100,
    thermo=10,
    timestep=0.001,
    seed=4928459,
    dist="gaussian",
    lmp=None,
    output_keys=OutputMolecularDynamics.keys(),
    **kwargs,
):
    init_str = (
        LAMMPS_THERMO_STYLE
        + "\n"
        + LAMMPS_TIMESTEP
        + "\n"
        + LAMMPS_THERMO
        + "\n"
        + LAMMPS_VELOCITY
        + "\n"
        + LAMMPS_ENSEMBLE_NVT
    )
    run_str = LAMMPS_RUN + "\n"
    lmp_instance = lammps_run(
        structure=structure,
        potential_dataframe=potential_dataframe,
        input_template=Template(init_str).render(
            thermo=thermo,
            Tstart=Tstart,
            temp=Tstart,
            Tstop=Tstop,
            Tdamp=Tdamp,
            timestep=timestep,
            seed=seed,
            dist=dist,
        ),
        lmp=lmp,
        **kwargs,
    )
    result_dict = lammps_calc_md(
        lmp_instance=lmp_instance,
        run_str=run_str,
        run=run,
        thermo=thermo,
        output_keys=output_keys,
    )
    lammps_shutdown(lmp_instance=lmp_instance, close_instance=lmp is None)
    return result_dict


def calc_molecular_dynamics_npt_with_lammps(
    structure,
    potential_dataframe,
    Tstart=100,
    Tstop=100,
    Tdamp=0.1,
    run=100,
    thermo=100,
    timestep=0.001,
    Pstart=0.0,
    Pstop=0.0,
    Pdamp=1.0,
    seed=4928459,
    dist="gaussian",
    lmp=None,
    output_keys=OutputMolecularDynamics.keys(),
    **kwargs,
):
    init_str = (
        LAMMPS_THERMO_STYLE
        + "\n"
        + LAMMPS_TIMESTEP
        + "\n"
        + LAMMPS_THERMO
        + "\n"
        + LAMMPS_VELOCITY
        + "\n"
        + LAMMPS_ENSEMBLE_NPT
    )
    run_str = LAMMPS_RUN + "\n"
    lmp_instance = lammps_run(
        structure=structure,
        potential_dataframe=potential_dataframe,
        input_template=Template(init_str).render(
            thermo=thermo,
            Tstart=Tstart,
            temp=Tstart,
            Tstop=Tstop,
            Tdamp=Tdamp,
            Pstart=Pstart,
            Pstop=Pstop,
            Pdamp=Pdamp,
            timestep=timestep,
            seed=seed,
            dist=dist,
        ),
        lmp=lmp,
        **kwargs,
    )
    result_dict = lammps_calc_md(
        lmp_instance=lmp_instance,
        run_str=run_str,
        run=run,
        thermo=thermo,
        output_keys=output_keys,
    )
    lammps_shutdown(lmp_instance=lmp_instance, close_instance=lmp is None)
    return result_dict


def calc_molecular_dynamics_nph_with_lammps(
    structure,
    potential_dataframe,
    run=100,
    thermo=100,
    timestep=0.001,
    Tstart=100,
    Pstart=0.0,
    Pstop=0.0,
    Pdamp=1.0,
    seed=4928459,
    dist="gaussian",
    lmp=None,
    output_keys=OutputMolecularDynamics.keys(),
    **kwargs,
):
    init_str = (
        LAMMPS_THERMO_STYLE
        + "\n"
        + LAMMPS_TIMESTEP
        + "\n"
        + LAMMPS_THERMO
        + "\n"
        + LAMMPS_VELOCITY
        + "\n"
        + LAMMPS_ENSEMBLE_NPH
    )
    run_str = LAMMPS_RUN + "\n"
    lmp_instance = lammps_run(
        structure=structure,
        potential_dataframe=potential_dataframe,
        input_template=Template(init_str).render(
            thermo=thermo,
            temp=Tstart,
            Pstart=Pstart,
            Pstop=Pstop,
            Pdamp=Pdamp,
            timestep=timestep,
            seed=seed,
            dist=dist,
        ),
        lmp=lmp,
        **kwargs,
    )
    result_dict = lammps_calc_md(
        lmp_instance=lmp_instance,
        run_str=run_str,
        run=run,
        thermo=thermo,
        output_keys=output_keys,
    )
    lammps_shutdown(lmp_instance=lmp_instance, close_instance=lmp is None)
    return result_dict


def calc_molecular_dynamics_langevin_with_lammps(
    structure,
    potential_dataframe,
    run=100,
    thermo=100,
    timestep=0.001,
    Tstart=100,
    Tstop=100,
    Tdamp=0.1,
    seed=4928459,
    dist="gaussian",
    lmp=None,
    output_keys=OutputMolecularDynamics.keys(),
    **kwargs,
):
    init_str = (
        LAMMPS_THERMO_STYLE
        + "\n"
        + LAMMPS_TIMESTEP
        + "\n"
        + LAMMPS_THERMO
        + "\n"
        + LAMMPS_VELOCITY
        + "\n"
        + LAMMPS_NVE
        + "\n"
        + LAMMPS_LANGEVIN
    )
    run_str = LAMMPS_RUN + "\n"
    lmp_instance = lammps_run(
        structure=structure,
        potential_dataframe=potential_dataframe,
        input_template=Template(init_str).render(
            thermo=thermo,
            temp=Tstart,
            Tstart=Tstart,
            Tstop=Tstop,
            Tdamp=Tdamp,
            timestep=timestep,
            seed=seed,
            dist=dist,
        ),
        lmp=lmp,
        **kwargs,
    )
    result_dict = lammps_calc_md(
        lmp_instance=lmp_instance,
        run_str=run_str,
        run=run,
        thermo=thermo,
        output_keys=output_keys,
    )
    lammps_shutdown(lmp_instance=lmp_instance, close_instance=lmp is None)
    return result_dict


def calc_molecular_dynamics_thermal_expansion_with_lammps(
    structure,
    potential_dataframe,
    Tstart=15,
    Tstop=1500,
    Tstep=5,
    Tdamp=0.1,
    run=100,
    thermo=100,
    timestep=0.001,
    Pstart=0.0,
    Pstop=0.0,
    Pdamp=1.0,
    seed=4928459,
    dist="gaussian",
    lmp=None,
    output_keys=OutputThermalExpansion.keys(),
    **kwargs,
):
    init_str = (
        LAMMPS_THERMO_STYLE
        + "\n"
        + LAMMPS_TIMESTEP
        + "\n"
        + LAMMPS_THERMO
        + "\n"
        + LAMMPS_VELOCITY
        + "\n"
    )
    run_str = LAMMPS_ENSEMBLE_NPT + "\n" + LAMMPS_RUN
    temperature_lst = np.arange(Tstart, Tstop + Tstep, Tstep).tolist()
    return lammps_thermal_expansion_loop(
        structure=structure,
        potential_dataframe=potential_dataframe,
        init_str=init_str,
        run_str=run_str,
        temperature_lst=temperature_lst,
        run=run,
        thermo=thermo,
        timestep=timestep,
        Tdamp=Tdamp,
        Pstart=Pstart,
        Pstop=Pstop,
        Pdamp=Pdamp,
        seed=seed,
        dist=dist,
        lmp=lmp,
        output_keys=output_keys,
        **kwargs,
    )


@as_task_dict_evaluator
def evaluate_with_lammps_library(
    structure: Atoms,
    tasks: list[TaskName],
    potential_dataframe: DataFrame,
    lmp: LammpsASELibrary,
    lmp_optimizer_kwargs: dict = {},
):
    results = {}
    if "optimize_positions_and_volume" in tasks:
        results[
            "structure_with_optimized_positions_and_volume"
        ] = optimize_positions_and_volume_with_lammps(
            structure=structure,
            potential_dataframe=potential_dataframe,
            lmp=lmp,
            **lmp_optimizer_kwargs,
        )
    elif "optimize_positions" in tasks:
        results["structure_with_optimized_positions"] = optimize_positions_with_lammps(
            structure=structure,
            potential_dataframe=potential_dataframe,
            lmp=lmp,
            **lmp_optimizer_kwargs,
        )
    elif "calc_molecular_dynamics_thermal_expansion" in tasks:
        results_dict = calc_molecular_dynamics_thermal_expansion_with_lammps(
            structure=structure,
            potential_dataframe=potential_dataframe,
            lmp=lmp,
            **lmp_optimizer_kwargs,
        )
        results["volume_over_temperature"] = (
            results_dict["temperatures"],
            results_dict["volumes"],
        )
    elif "calc_energy" in tasks or "calc_forces" in tasks or "calc_stress" in tasks:
        return calc_static_with_lammps(
            structure=structure,
            potential_dataframe=potential_dataframe,
            lmp=lmp,
            output_keys=get_quantities_from_tasks(tasks=tasks),
        )
    else:
        raise ValueError("The LAMMPS calculator does not implement:", tasks)
    return results


def evaluate_with_lammps(
    task_dict: dict[str, dict[str, Atoms]],
    potential_dataframe: DataFrame,
    working_directory=None,
    cores=1,
    comm=None,
    logger=None,
    log_file=None,
    library=None,
    diable_log_file=True,
    lmp_optimizer_kwargs={},
):
    lmp = LammpsASELibrary(
        working_directory=working_directory,
        cores=cores,
        comm=comm,
        logger=logger,
        log_file=log_file,
        library=library,
        diable_log_file=diable_log_file,
    )
    results_dict = evaluate_with_lammps_library(
        task_dict=task_dict,
        potential_dataframe=potential_dataframe,
        lmp=lmp,
        lmp_optimizer_kwargs=lmp_optimizer_kwargs,
    )
    lmp.close()
    return results_dict<|MERGE_RESOLUTION|>--- conflicted
+++ resolved
@@ -133,19 +133,11 @@
         **kwargs,
     )
     result_dict = OutputStatic(
-<<<<<<< HEAD
-        forces=LammpsASELibrary.interactive_forces_getter,
-        energy=LammpsASELibrary.interactive_energy_pot_getter,
-        stress=LammpsASELibrary.interactive_pressures_getter,
-        volume=LammpsASELibrary.interactive_volume_getter,
-    ).get(engine=lmp_instance, output_keys=output_keys)
-=======
         forces=lmp_instance.interactive_forces_getter,
         energy=lmp_instance.interactive_energy_pot_getter,
         stress=lmp_instance.interactive_pressures_getter,
         volume=lmp_instance.interactive_volume_getter,
-    ).get(*output_keys)
->>>>>>> 299796a9
+    ).get(output_keys=output_keys)
     lammps_shutdown(lmp_instance=lmp_instance, close_instance=lmp is None)
     return result_dict
 
