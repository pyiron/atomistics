--- conflicted
+++ resolved
@@ -76,14 +76,6 @@
             return np.array([self._pes.volumes[0]] * len(self._temperatures))
 
 
-<<<<<<< HEAD
-=======
-DebyeOutputThermodynamic = OutputThermodynamic(
-    **{k: getattr(DebyeThermalProperties, k) for k in OutputThermodynamic.keys()}
-)
-
-
->>>>>>> faac2f3c
 def _debye_kernel(xi):
     return xi**3 / (np.exp(xi) - 1)
 
