import numpy as np
import scipy.constants
import scipy.optimize

from atomistics.shared.output import OutputThermodynamic
from atomistics.workflows.evcurve.fit import interpolate_energy
from atomistics.workflows.evcurve.thermo import get_thermo_bulk_model


class DebyeThermalProperties(object):
    def __init__(
        self,
        fit_dict,
        masses,
        t_min=1,
        t_max=1500,
        t_step=50,
        temperatures=None,
        constant_volume=False,
        num_steps=50,
    ):
        if temperatures is None:
            temperatures = np.arange(t_min, t_max + t_step, t_step)
        self._temperatures = temperatures
        self._debye_model = get_debye_model(
            fit_dict=fit_dict, masses=masses, num_steps=num_steps
        )
        self._pes = get_thermo_bulk_model(
            temperatures=temperatures,
            debye_model=self._debye_model,
        )
        self._constant_volume = constant_volume

    def free_energy(self):
        return (
            self._pes.get_free_energy_p()
            - self._debye_model.interpolate(volumes=self._pes.get_minimum_energy_path())
        ) / self._pes.num_atoms

    def temperatures(self):
        return self._temperatures

    def entropy(self):
        if not self._constant_volume:
            return (
                self._pes.eV_to_J_per_mol
                / self._pes.num_atoms
                * self._pes.get_entropy_p()
            )
        else:
            return (
                self._pes.eV_to_J_per_mol
                / self._pes.num_atoms
                * self._pes.get_entropy_v()
            )

    def heat_capacity(self):
        if not self._constant_volume:
            heat_capacity = (
                self._pes.eV_to_J_per_mol
                * self._pes.temperatures[:-2]
                * np.gradient(self._pes.get_entropy_p(), self._pes._d_temp)[:-2]
            )
        else:
            heat_capacity = (
                self._pes.eV_to_J_per_mol
                * self._pes.temperatures[:-2]
                * np.gradient(self._pes.get_entropy_v(), self._pes._d_temp)[:-2]
            )
        return np.array(heat_capacity.tolist() + [np.nan, np.nan])

    def volumes(self):
        if not self._constant_volume:
            return self._pes.get_minimum_energy_path()
        else:
            return np.array([self._pes.volumes[0]] * len(self._temperatures))


def _debye_kernel(xi):
    return xi**3 / (np.exp(xi) - 1)


def debye_integral(x):
    return scipy.integrate.quad(_debye_kernel, 0, x)[0]


def debye_function(x):
    if hasattr(x, "__len__"):
        return np.array([3 / xx**3 * debye_integral(xx) for xx in x])
    return 3 / x**3 * debye_integral(x)


class DebyeModel(object):
    """
    Calculate Thermodynamic Properties based on the Murnaghan output
    """

    def __init__(self, fit_dict, masses, num_steps=50):
        self._fit_dict = fit_dict
        self._masses = masses

        # self._atoms_per_cell = len(murnaghan.structure)
        self._v_min = None
        self._v_max = None
        self._num_steps = None

        self._volume = None
        self._init_volume()

        self.num_steps = num_steps
        self._fit_volume = None
        self._debye_T = None

    def _init_volume(self):
        vol = self._fit_dict["volume"]
        self._v_min, self._v_max = np.min(vol), np.max(vol)

    def _set_volume(self):
        if self._v_min and self._v_max and self._num_steps:
            self._volume = np.linspace(self._v_min, self._v_max, self._num_steps)
            self._reset()

    @property
    def num_steps(self):
        return self._num_steps

    @num_steps.setter
    def num_steps(self, val):
        self._num_steps = val
        self._set_volume()

    @property
    def volume(self):
        if self._volume is None:
            self._init_volume()
            self._set_volume()
        return self._volume

    @volume.setter
    def volume(self, volume_lst):
        self._volume = volume_lst
        self._v_min = np.min(volume_lst)
        self._v_max = np.max(volume_lst)
        self._reset()

    def _reset(self):
        self._debye_T = None

    def interpolate(self, volumes=None):
        if volumes is None:
            volumes = self.volume
        return interpolate_energy(fit_dict=self._fit_dict, volumes=volumes)

    @property
    def debye_temperature(self):
        if self._debye_T is not None:
            return self._debye_T

        GPaTokBar = 10
        Ang3_to_Bohr3 = (
            scipy.constants.angstrom**3
            / scipy.constants.physical_constants["Bohr radius"][0] ** 3
        )
        convert = 67.48  # conversion factor, Moruzzi Eq. (4)
        empirical = 0.617  # empirical factor, Moruzzi Eq. (6)
        gamma_low, gamma_high = 1, 2 / 3  # low/high T gamma

        V0 = self._fit_dict["volume_eq"]
        B0 = self._fit_dict["bulkmodul_eq"]
        Bp = self._fit_dict["b_prime_eq"]

        vol = self.volume

        mass = set(self._masses)
        if len(mass) > 1:
            raise NotImplementedError(
                "Debye temperature only for single species systems!"
            )
        mass = list(mass)[0]

        r0 = (3 * V0 * Ang3_to_Bohr3 / (4 * np.pi)) ** (1.0 / 3.0)
        debye_zero = empirical * convert * np.sqrt(r0 * B0 * GPaTokBar / mass)
        # print('r0, B0, Bp, mass, V0', r0, B0, Bp, mass, V0)
        # print('gamma_low, gamma_high: ', gamma_low, gamma_high)
        # print('debye_zero, V0: ', debye_zero, V0)
        if vol is None:
            print("WARNING: vol: ", vol)

        debye_low = debye_zero * (V0 / vol) ** (-gamma_low + 0.5 * (1 + Bp))
        debye_high = debye_zero * (V0 / vol) ** (-gamma_high + 0.5 * (1 + Bp))

        self._debye_T = (debye_low, debye_high)
        return self._debye_T

    def energy_vib(self, T, debye_T=None, low_T_limit=True):
        kB = scipy.constants.physical_constants["Boltzmann constant in eV/K"][0]
        if debye_T is None:
            if low_T_limit:
                debye_T = self.debye_temperature[0]  # low
            else:
                debye_T = self.debye_temperature[1]  # high
        if hasattr(debye_T, "__len__"):
            val = [
                9.0 / 8.0 * kB * d_T
                + T * kB * (3 * np.log(1 - np.exp(-d_T / T)) - debye_function(d_T / T))
                for d_T in debye_T
            ]
            val = np.array(val)
        else:
            val = 9.0 / 8.0 * kB * debye_T + T * kB * (
                3 * np.log(1 - np.exp(-debye_T / T)) - debye_function(debye_T / T)
            )
        atoms_per_cell = len(self._masses)
        return atoms_per_cell * val


def get_debye_model(fit_dict, masses, num_steps=50):
    return DebyeModel(fit_dict=fit_dict, masses=masses, num_steps=num_steps)


def get_thermal_properties(
    fit_dict,
    masses,
    t_min=1,
    t_max=1500,
    t_step=50,
    temperatures=None,
    constant_volume=False,
    num_steps=50,
    output_keys=OutputThermodynamic.keys(),
):
    debye_model = DebyeThermalProperties(
        fit_dict=fit_dict,
        masses=masses,
        t_min=t_min,
        t_max=t_max,
        t_step=t_step,
        temperatures=temperatures,
        constant_volume=constant_volume,
        num_steps=num_steps,
    )
    return OutputThermodynamic(
<<<<<<< HEAD
        **{k: getattr(DebyeThermalProperties, k) for k in OutputThermodynamic.keys()}
    ).get(
        engine=DebyeThermalProperties(
            fit_dict=fit_dict,
            masses=masses,
            t_min=t_min,
            t_max=t_max,
            t_step=t_step,
            temperatures=temperatures,
            constant_volume=constant_volume,
            num_steps=num_steps,
        ),
        output_keys=output_keys,
    )
=======
        **{k: getattr(debye_model, k) for k in OutputThermodynamic.keys()}
    ).get(*output_keys)
>>>>>>> 299796a9
<|MERGE_RESOLUTION|>--- conflicted
+++ resolved
@@ -240,22 +240,5 @@
         num_steps=num_steps,
     )
     return OutputThermodynamic(
-<<<<<<< HEAD
-        **{k: getattr(DebyeThermalProperties, k) for k in OutputThermodynamic.keys()}
-    ).get(
-        engine=DebyeThermalProperties(
-            fit_dict=fit_dict,
-            masses=masses,
-            t_min=t_min,
-            t_max=t_max,
-            t_step=t_step,
-            temperatures=temperatures,
-            constant_volume=constant_volume,
-            num_steps=num_steps,
-        ),
-        output_keys=output_keys,
-    )
-=======
         **{k: getattr(debye_model, k) for k in OutputThermodynamic.keys()}
-    ).get(*output_keys)
->>>>>>> 299796a9
+    ).get(output_keys=output_keys)