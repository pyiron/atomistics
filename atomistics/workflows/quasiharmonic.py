--- conflicted
+++ resolved
@@ -406,39 +406,5 @@
             band_indices=band_indices,
             is_projection=is_projection,
             quantum_mechanical=quantum_mechanical,
-<<<<<<< HEAD
             output_keys=OutputThermodynamic.keys(),
-        )
-
-    def get_thermal_expansion(
-        self,
-        output_dict,
-        t_min=1,
-        t_max=1500,
-        t_step=50,
-        temperatures=None,
-        cutoff_frequency=None,
-        pretend_real=False,
-        band_indices=None,
-        is_projection=False,
-        quantum_mechanical=True,
-    ):
-        if self._eng_internal_dict is None:
-            self.analyse_structures(output_dict=output_dict)
-        tp_collect_dict = self.get_thermal_properties(
-            t_min=t_min,
-            t_max=t_max,
-            t_step=t_step,
-            temperatures=temperatures,
-            cutoff_frequency=cutoff_frequency,
-            pretend_real=pretend_real,
-            band_indices=band_indices,
-            is_projection=is_projection,
-            quantum_mechanical=quantum_mechanical,
-            output_keys=["free_energy", "temperatures", "volumes"],
-        )
-        return tp_collect_dict["temperatures"], tp_collect_dict["volumes"]
-=======
-            output=OutputThermodynamic.fields(),
-        )
->>>>>>> 90f6eb27
+        )