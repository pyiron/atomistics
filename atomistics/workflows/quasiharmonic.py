import numpy as np

from atomistics.shared.output import OutputThermodynamic, OutputPhonons
from atomistics.workflows.evcurve.workflow import (
    EnergyVolumeCurveWorkflow,
    fit_ev_curve,
)
from atomistics.workflows.phonons.workflow import PhonopyWorkflow
from atomistics.workflows.phonons.helper import get_supercell_matrix
from atomistics.workflows.phonons.units import (
    VaspToTHz,
    kJ_mol_to_eV,
    THzToEv,
    kb,
    EvTokJmol,
)


def get_free_energy_classical(frequency, temperature):
    return kb * temperature * np.log(frequency / (kb * temperature))


def get_thermal_properties(
    eng_internal_dict,
    phonopy_dict,
    volume_lst,
    volume_rescale_factor,
    fit_type,
    fit_order,
    t_min=1,
    t_max=1500,
    t_step=50,
    temperatures=None,
    cutoff_frequency=None,
    pretend_real=False,
    band_indices=None,
    is_projection=False,
    quantum_mechanical=True,
    output_keys=OutputThermodynamic.keys(),
):
    """
    Returns thermal properties at constant volume in the given temperature range.  Can only be called after job
    successfully ran.

    Args:
        t_min (float): minimum sample temperature
        t_max (float): maximum sample temperature
        t_step (int):  temperature sample interval
        temperatures (array_like, float):  custom array of temperature samples, if given t_min, t_max, t_step are
                                           ignored.

    Returns:
        :class:`Thermal`: thermal properties as returned by Phonopy
    """
    if quantum_mechanical:
        tp_collect_dict = _get_thermal_properties_quantum_mechanical(
            phonopy_dict=phonopy_dict,
            volume_rescale_factor=volume_rescale_factor,
            t_min=t_min,
            t_max=t_max,
            t_step=t_step,
            temperatures=temperatures,
            cutoff_frequency=cutoff_frequency,
            pretend_real=pretend_real,
            band_indices=band_indices,
            is_projection=is_projection,
            output_keys=output_keys,
        )
    else:
        if is_projection:
            raise ValueError(
                "is_projection!=False is incompatible to quantum_mechanical=False."
            )
        if pretend_real:
            raise ValueError(
                "pretend_real!=False is incompatible to quantum_mechanical=False."
            )
        if band_indices is not None:
            raise ValueError(
                "band_indices!=None is incompatible to quantum_mechanical=False."
            )
        tp_collect_dict = _get_thermal_properties_classical(
            phonopy_dict=phonopy_dict,
            volume_rescale_factor=volume_rescale_factor,
            t_min=t_min,
            t_max=t_max,
            t_step=t_step,
            temperatures=temperatures,
            cutoff_frequency=cutoff_frequency,
        )

    temperatures = tp_collect_dict[1.0]["temperatures"]
    strain_lst = eng_internal_dict.keys()
    eng_int_lst = np.array(list(eng_internal_dict.values())) / volume_rescale_factor

    vol_lst, eng_lst = [], []
    for i, temp in enumerate(temperatures):
        free_eng_lst = (
            np.array([tp_collect_dict[s]["free_energy"][i] for s in strain_lst])
            + eng_int_lst
        )
        fit_dict = fit_ev_curve(
            volume_lst=volume_lst,
            energy_lst=free_eng_lst,
            fit_type=fit_type,
            fit_order=fit_order,
        )
        eng_lst.append(fit_dict["energy_eq"])
        vol_lst.append(fit_dict["volume_eq"])

    if (
        not quantum_mechanical
    ):  # heat capacity and entropy are not yet implemented for the classical approach.
        output_keys = ["free_energy", "temperatures", "volumes"]
<<<<<<< HEAD
    return OutputThermodynamic(
        **{
            k: getattr(QuasiHarmonicThermalProperties, k)
            for k in OutputThermodynamic.keys()
        }
    ).get(
        engine=QuasiHarmonicThermalProperties(
            temperatures=temperatures,
            thermal_properties_dict=tp_collect_dict,
            strain_lst=strain_lst,
            volumes_lst=volume_lst,
            volumes_selected_lst=vol_lst,
        ),
        output_keys=output_keys,
=======
    qhp = QuasiHarmonicThermalProperties(
        temperatures=temperatures,
        thermal_properties_dict=tp_collect_dict,
        strain_lst=strain_lst,
        volumes_lst=volume_lst,
        volumes_selected_lst=vol_lst,
>>>>>>> 299796a9
    )
    return OutputThermodynamic(
        **{k: getattr(qhp, k) for k in OutputThermodynamic.keys()}
    ).get(*output_keys)


def _get_thermal_properties_quantum_mechanical(
    phonopy_dict,
    volume_rescale_factor,
    t_min=1,
    t_max=1500,
    t_step=50,
    temperatures=None,
    cutoff_frequency=None,
    pretend_real=False,
    band_indices=None,
    is_projection=False,
    output_keys=OutputThermodynamic.keys(),
):
    """
    Returns thermal properties at constant volume in the given temperature range.  Can only be called after job
    successfully ran.

    Args:
        t_min (float): minimum sample temperature
        t_max (float): maximum sample temperature
        t_step (int):  temperature sample interval
        temperatures (array_like, float):  custom array of temperature samples, if given t_min, t_max, t_step are
                                           ignored.

    Returns:
        :class:`Thermal`: thermal properties as returned by Phonopy
    """
    tp_collect_dict = {}
    for strain, phono in phonopy_dict.items():
        tp_collect_dict[strain] = {
            k: v if k == "temperatures" else v / volume_rescale_factor
            for k, v in phono.get_thermal_properties(
                t_step=t_step,
                t_max=t_max,
                t_min=t_min,
                temperatures=temperatures,
                cutoff_frequency=cutoff_frequency,
                pretend_real=pretend_real,
                band_indices=band_indices,
                is_projection=is_projection,
                output_keys=output_keys,
            ).items()
        }
    return tp_collect_dict


def _get_thermal_properties_classical(
    phonopy_dict,
    volume_rescale_factor,
    t_min=1,
    t_max=1500,
    t_step=50,
    temperatures=None,
    cutoff_frequency=None,
):
    """
    Returns thermal properties at constant volume in the given temperature range.  Can only be called after job
    successfully ran.

    Args:
        t_min (float): minimum sample temperature
        t_max (float): maximum sample temperature
        t_step (int):  temperature sample interval
        temperatures (array_like, float):  custom array of temperature samples, if given t_min, t_max, t_step are
                                           ignored.

    Returns:
        :class:`Thermal`: thermal properties as returned by Phonopy
    """
    if temperatures is None:
        temperatures = np.arange(t_min, t_max, t_step)
    if cutoff_frequency is None or cutoff_frequency < 0:
        cutoff_frequency = 0.0
    else:
        cutoff_frequency = cutoff_frequency * THzToEv
    tp_collect_dict = {}
    for strain, phono in phonopy_dict.items():
        t_property_lst = []
        for t in temperatures:
            t_property = 0.0
            for freqs, w in zip(
                phono.phonopy.mesh.frequencies, phono.phonopy.mesh.weights
            ):
                freqs = np.array(freqs) * THzToEv
                cond = freqs > cutoff_frequency
                t_property += (
                    np.sum(
                        get_free_energy_classical(frequency=freqs[cond], temperature=t)
                    )
                    * w
                )
            t_property_lst.append(
                t_property / np.sum(phono.phonopy.mesh.weights) * EvTokJmol
            )
        tp_collect_dict[strain] = {
            "temperatures": temperatures,
            "free_energy": np.array(t_property_lst)
            * kJ_mol_to_eV
            / volume_rescale_factor,
        }
    return tp_collect_dict


class QuasiHarmonicThermalProperties(object):
    def __init__(
        self,
        temperatures,
        thermal_properties_dict,
        strain_lst,
        volumes_lst,
        volumes_selected_lst,
    ):
        self._temperatures = temperatures
        self._thermal_properties_dict = thermal_properties_dict
        self._strain_lst = strain_lst
        self._volumes_lst = volumes_lst
        self._volumes_selected_lst = volumes_selected_lst

    def get_property(self, thermal_property):
        return np.array(
            [
                np.poly1d(np.polyfit(self._volumes_lst, q_over_v, 1))(vol_opt)
                for q_over_v, vol_opt in zip(
                    np.array(
                        [
                            self._thermal_properties_dict[s][thermal_property]
                            for s in self._strain_lst
                        ]
                    ).T,
                    self._volumes_selected_lst,
                )
            ]
        )

    def free_energy(self):
        return self.get_property(thermal_property="free_energy")

    def temperatures(self):
        return self._temperatures

    def entropy(self):
        return self.get_property(thermal_property="entropy")

    def heat_capacity(self):
        return self.get_property(thermal_property="heat_capacity")

    def volumes(self):
        return self._volumes_selected_lst


class QuasiHarmonicWorkflow(EnergyVolumeCurveWorkflow):
    def __init__(
        self,
        structure,
        num_points=11,
        vol_range=0.05,
        fit_type="polynomial",
        fit_order=3,
        interaction_range=10,
        factor=VaspToTHz,
        displacement=0.01,
        dos_mesh=20,
        primitive_matrix=None,
        number_of_snapshots=None,
    ):
        repeat_vector = np.array(
            np.diag(
                get_supercell_matrix(
                    interaction_range=interaction_range,
                    cell=structure.cell.array,
                )
            ),
            dtype=int,
        )
        # Phonopy internally repeats structures that are "too small"
        # Here we manually guarantee that all structures passed are big enough
        # This provides some computational efficiency for classical calculations
        # And for quantum calculations _ensures_ that force matrices and energy/atom
        # get treated with the same kmesh
        structure_repeated = structure.repeat(repeat_vector)
        super().__init__(
            structure=structure_repeated,
            num_points=num_points,
            fit_type=fit_type,
            fit_order=fit_order,
            vol_range=vol_range,
            axes=["x", "y", "z"],
            strains=None,
        )
        self._interaction_range = interaction_range
        self._displacement = displacement
        self._dos_mesh = dos_mesh
        self._number_of_snapshots = number_of_snapshots
        self._factor = factor
        self._primitive_matrix = primitive_matrix
        self._phonopy_dict = {}
        self._volume_rescale_factor = len(structure_repeated) / len(structure)
        self._eng_internal_dict = None

    def generate_structures(self):
        task_dict = super().generate_structures()
        task_dict["calc_forces"] = {}
        for strain, structure in task_dict["calc_energy"].items():
            self._phonopy_dict[strain] = PhonopyWorkflow(
                structure=structure,
                interaction_range=self._interaction_range,
                factor=self._factor,
                displacement=self._displacement,
                dos_mesh=self._dos_mesh,
                primitive_matrix=self._primitive_matrix,
                number_of_snapshots=self._number_of_snapshots,
            )
            structure_task_dict = self._phonopy_dict[strain].generate_structures()
            task_dict["calc_forces"].update(
                {
                    (strain, key): structure_phono
                    for key, structure_phono in structure_task_dict[
                        "calc_forces"
                    ].items()
                }
            )
        return task_dict

    def analyse_structures(
        self, output_dict, output_keys=("force_constants", "mesh_dict")
    ):
        self._eng_internal_dict = output_dict["energy"]
        phonopy_collect_dict = {
            strain: phono.analyse_structures(
                output_dict={
                    k: v for k, v in output_dict["forces"].items() if strain in k
                },
                output_keys=output_keys,
            )
            for strain, phono in self._phonopy_dict.items()
        }
        return self._eng_internal_dict, phonopy_collect_dict

    def get_thermal_properties(
        self,
        t_min=1,
        t_max=1500,
        t_step=50,
        temperatures=None,
        cutoff_frequency=None,
        pretend_real=False,
        band_indices=None,
        is_projection=False,
        quantum_mechanical=True,
        output_keys=OutputThermodynamic.keys(),
    ):
        """
        Returns thermal properties at constant volume in the given temperature range.  Can only be called after job
        successfully ran.

        Args:
            t_min (float): minimum sample temperature
            t_max (float): maximum sample temperature
            t_step (int):  temperature sample interval
            temperatures (array_like, float):  custom array of temperature samples, if given t_min, t_max, t_step are
                                               ignored.

        Returns:
            :class:`Thermal`: thermal properties as returned by Phonopy
        """
        if self._eng_internal_dict is None:
            raise ValueError(
                "Please first execute analyse_output() before calling get_thermal_properties()."
            )
        return get_thermal_properties(
            eng_internal_dict=self._eng_internal_dict,
            phonopy_dict=self._phonopy_dict,
            volume_lst=np.array(self.get_volume_lst()) / self._volume_rescale_factor,
            volume_rescale_factor=self._volume_rescale_factor,
            fit_type=self.fit_type,
            fit_order=self.fit_order,
            t_min=t_min,
            t_max=t_max,
            t_step=t_step,
            temperatures=temperatures,
            cutoff_frequency=cutoff_frequency,
            pretend_real=pretend_real,
            band_indices=band_indices,
            is_projection=is_projection,
            quantum_mechanical=quantum_mechanical,
            output_keys=OutputThermodynamic.keys(),
        )<|MERGE_RESOLUTION|>--- conflicted
+++ resolved
@@ -112,33 +112,16 @@
         not quantum_mechanical
     ):  # heat capacity and entropy are not yet implemented for the classical approach.
         output_keys = ["free_energy", "temperatures", "volumes"]
-<<<<<<< HEAD
-    return OutputThermodynamic(
-        **{
-            k: getattr(QuasiHarmonicThermalProperties, k)
-            for k in OutputThermodynamic.keys()
-        }
-    ).get(
-        engine=QuasiHarmonicThermalProperties(
-            temperatures=temperatures,
-            thermal_properties_dict=tp_collect_dict,
-            strain_lst=strain_lst,
-            volumes_lst=volume_lst,
-            volumes_selected_lst=vol_lst,
-        ),
-        output_keys=output_keys,
-=======
     qhp = QuasiHarmonicThermalProperties(
         temperatures=temperatures,
         thermal_properties_dict=tp_collect_dict,
         strain_lst=strain_lst,
         volumes_lst=volume_lst,
         volumes_selected_lst=vol_lst,
->>>>>>> 299796a9
     )
     return OutputThermodynamic(
         **{k: getattr(qhp, k) for k in OutputThermodynamic.keys()}
-    ).get(*output_keys)
+    ).get(output_keys=output_keys)
 
 
 def _get_thermal_properties_quantum_mechanical(
