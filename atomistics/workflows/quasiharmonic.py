import numpy as np

from atomistics.shared.output import OutputThermodynamic, OutputPhonons
from atomistics.workflows.evcurve.workflow import (
    EnergyVolumeCurveWorkflow,
    fit_ev_curve,
)
from atomistics.workflows.phonons.workflow import PhonopyWorkflow
from atomistics.workflows.phonons.helper import get_supercell_matrix
from atomistics.workflows.phonons.units import (
    VaspToTHz,
    kJ_mol_to_eV,
    THzToEv,
    kb,
    EvTokJmol,
)


def get_free_energy_classical(frequency, temperature):
    return kb * temperature * np.log(frequency / (kb * temperature))


def get_thermal_properties(
    eng_internal_dict,
    phonopy_dict,
    volume_lst,
    volume_rescale_factor,
    fit_type,
    fit_order,
    t_min=1,
    t_max=1500,
    t_step=50,
    temperatures=None,
    cutoff_frequency=None,
    pretend_real=False,
    band_indices=None,
    is_projection=False,
    quantum_mechanical=True,
    output_keys=OutputThermodynamic.keys(),
):
    """
    Returns thermal properties at constant volume in the given temperature range.  Can only be called after job
    successfully ran.

    Args:
        t_min (float): minimum sample temperature
        t_max (float): maximum sample temperature
        t_step (int):  temperature sample interval
        temperatures (array_like, float):  custom array of temperature samples, if given t_min, t_max, t_step are
                                           ignored.

    Returns:
        :class:`Thermal`: thermal properties as returned by Phonopy
    """
    if quantum_mechanical:
        tp_collect_dict = _get_thermal_properties_quantum_mechanical(
            phonopy_dict=phonopy_dict,
            volume_rescale_factor=volume_rescale_factor,
            t_min=t_min,
            t_max=t_max,
            t_step=t_step,
            temperatures=temperatures,
            cutoff_frequency=cutoff_frequency,
            pretend_real=pretend_real,
            band_indices=band_indices,
            is_projection=is_projection,
            output_keys=output_keys,
        )
    else:
        if is_projection:
            raise ValueError(
                "is_projection!=False is incompatible to quantum_mechanical=False."
            )
        if pretend_real:
            raise ValueError(
                "pretend_real!=False is incompatible to quantum_mechanical=False."
            )
        if band_indices is not None:
            raise ValueError(
                "band_indices!=None is incompatible to quantum_mechanical=False."
            )
        tp_collect_dict = _get_thermal_properties_classical(
            phonopy_dict=phonopy_dict,
            volume_rescale_factor=volume_rescale_factor,
            t_min=t_min,
            t_max=t_max,
            t_step=t_step,
            temperatures=temperatures,
            cutoff_frequency=cutoff_frequency,
        )

    temperatures = tp_collect_dict[1.0]["temperatures"]
    strain_lst = eng_internal_dict.keys()
    eng_int_lst = np.array(list(eng_internal_dict.values())) / volume_rescale_factor

    vol_lst, eng_lst = [], []
    for i, temp in enumerate(temperatures):
        free_eng_lst = (
            np.array([tp_collect_dict[s]["free_energy"][i] for s in strain_lst])
            + eng_int_lst
        )
        fit_dict = fit_ev_curve(
            volume_lst=volume_lst,
            energy_lst=free_eng_lst,
            fit_type=fit_type,
            fit_order=fit_order,
        )
        eng_lst.append(fit_dict["energy_eq"])
        vol_lst.append(fit_dict["volume_eq"])

    if (
        not quantum_mechanical
    ):  # heat capacity and entropy are not yet implemented for the classical approach.
        output_keys = ["free_energy", "temperatures", "volumes"]
    return OutputThermodynamic(
        **{
            k: getattr(QuasiHarmonicThermalProperties, k)
            for k in OutputThermodynamic.fields()
        }
    ).get(
        QuasiHarmonicThermalProperties(
            temperatures=temperatures,
            thermal_properties_dict=tp_collect_dict,
            strain_lst=strain_lst,
            volumes_lst=volume_lst,
            volumes_selected_lst=vol_lst,
        ),
        *output_keys,
    )


def _get_thermal_properties_quantum_mechanical(
    phonopy_dict,
    volume_rescale_factor,
    t_min=1,
    t_max=1500,
    t_step=50,
    temperatures=None,
    cutoff_frequency=None,
    pretend_real=False,
    band_indices=None,
    is_projection=False,
    output_keys=OutputThermodynamic.keys(),
):
    """
    Returns thermal properties at constant volume in the given temperature range.  Can only be called after job
    successfully ran.

    Args:
        t_min (float): minimum sample temperature
        t_max (float): maximum sample temperature
        t_step (int):  temperature sample interval
        temperatures (array_like, float):  custom array of temperature samples, if given t_min, t_max, t_step are
                                           ignored.

    Returns:
        :class:`Thermal`: thermal properties as returned by Phonopy
    """
    tp_collect_dict = {}
    for strain, phono in phonopy_dict.items():
        tp_collect_dict[strain] = {
            k: v if k == "temperatures" else v / volume_rescale_factor
            for k, v in phono.get_thermal_properties(
                t_step=t_step,
                t_max=t_max,
                t_min=t_min,
                temperatures=temperatures,
                cutoff_frequency=cutoff_frequency,
                pretend_real=pretend_real,
                band_indices=band_indices,
                is_projection=is_projection,
                output_keys=output_keys,
            ).items()
        }
    return tp_collect_dict


def _get_thermal_properties_classical(
    phonopy_dict,
    volume_rescale_factor,
    t_min=1,
    t_max=1500,
    t_step=50,
    temperatures=None,
    cutoff_frequency=None,
):
    """
    Returns thermal properties at constant volume in the given temperature range.  Can only be called after job
    successfully ran.

    Args:
        t_min (float): minimum sample temperature
        t_max (float): maximum sample temperature
        t_step (int):  temperature sample interval
        temperatures (array_like, float):  custom array of temperature samples, if given t_min, t_max, t_step are
                                           ignored.

    Returns:
        :class:`Thermal`: thermal properties as returned by Phonopy
    """
    if temperatures is None:
        temperatures = np.arange(t_min, t_max, t_step)
    if cutoff_frequency is None or cutoff_frequency < 0:
        cutoff_frequency = 0.0
    else:
        cutoff_frequency = cutoff_frequency * THzToEv
    tp_collect_dict = {}
    for strain, phono in phonopy_dict.items():
        t_property_lst = []
        for t in temperatures:
            t_property = 0.0
            for freqs, w in zip(
                phono.phonopy.mesh.frequencies, phono.phonopy.mesh.weights
            ):
                freqs = np.array(freqs) * THzToEv
                cond = freqs > cutoff_frequency
                t_property += (
                    np.sum(
                        get_free_energy_classical(frequency=freqs[cond], temperature=t)
                    )
                    * w
                )
            t_property_lst.append(
                t_property / np.sum(phono.phonopy.mesh.weights) * EvTokJmol
            )
        tp_collect_dict[strain] = {
            "temperatures": temperatures,
            "free_energy": np.array(t_property_lst)
            * kJ_mol_to_eV
            / volume_rescale_factor,
        }
    return tp_collect_dict


class QuasiHarmonicThermalProperties(object):
    def __init__(
        self,
        temperatures,
        thermal_properties_dict,
        strain_lst,
        volumes_lst,
        volumes_selected_lst,
    ):
        self._temperatures = temperatures
        self._thermal_properties_dict = thermal_properties_dict
        self._strain_lst = strain_lst
        self._volumes_lst = volumes_lst
        self._volumes_selected_lst = volumes_selected_lst

    def get_property(self, thermal_property):
        return np.array(
            [
                np.poly1d(np.polyfit(self._volumes_lst, q_over_v, 1))(vol_opt)
                for q_over_v, vol_opt in zip(
                    np.array(
                        [
                            self._thermal_properties_dict[s][thermal_property]
                            for s in self._strain_lst
                        ]
                    ).T,
                    self._volumes_selected_lst,
                )
            ]
        )

    def free_energy(self):
        return self.get_property(thermal_property="free_energy")

    def temperatures(self):
        return self._temperatures

    def entropy(self):
        return self.get_property(thermal_property="entropy")

    def heat_capacity(self):
        return self.get_property(thermal_property="heat_capacity")

    def volumes(self):
        return self._volumes_selected_lst


<<<<<<< HEAD
=======
QuasiHarmonicOutputThermodynamic = OutputThermodynamic(
    **{
        k: getattr(QuasiHarmonicThermalProperties, k)
        for k in OutputThermodynamic.keys()
    }
)


>>>>>>> faac2f3c
class QuasiHarmonicWorkflow(EnergyVolumeCurveWorkflow):
    def __init__(
        self,
        structure,
        num_points=11,
        vol_range=0.05,
        fit_type="polynomial",
        fit_order=3,
        interaction_range=10,
        factor=VaspToTHz,
        displacement=0.01,
        dos_mesh=20,
        primitive_matrix=None,
        number_of_snapshots=None,
    ):
        repeat_vector = np.array(
            np.diag(
                get_supercell_matrix(
                    interaction_range=interaction_range,
                    cell=structure.cell.array,
                )
            ),
            dtype=int,
        )
        # Phonopy internally repeats structures that are "too small"
        # Here we manually guarantee that all structures passed are big enough
        # This provides some computational efficiency for classical calculations
        # And for quantum calculations _ensures_ that force matrices and energy/atom
        # get treated with the same kmesh
        structure_repeated = structure.repeat(repeat_vector)
        super().__init__(
            structure=structure_repeated,
            num_points=num_points,
            fit_type=fit_type,
            fit_order=fit_order,
            vol_range=vol_range,
            axes=["x", "y", "z"],
            strains=None,
        )
        self._interaction_range = interaction_range
        self._displacement = displacement
        self._dos_mesh = dos_mesh
        self._number_of_snapshots = number_of_snapshots
        self._factor = factor
        self._primitive_matrix = primitive_matrix
        self._phonopy_dict = {}
        self._volume_rescale_factor = len(structure_repeated) / len(structure)
        self._eng_internal_dict = None

    def generate_structures(self):
        task_dict = super().generate_structures()
        task_dict["calc_forces"] = {}
        for strain, structure in task_dict["calc_energy"].items():
            self._phonopy_dict[strain] = PhonopyWorkflow(
                structure=structure,
                interaction_range=self._interaction_range,
                factor=self._factor,
                displacement=self._displacement,
                dos_mesh=self._dos_mesh,
                primitive_matrix=self._primitive_matrix,
                number_of_snapshots=self._number_of_snapshots,
            )
            structure_task_dict = self._phonopy_dict[strain].generate_structures()
            task_dict["calc_forces"].update(
                {
                    (strain, key): structure_phono
                    for key, structure_phono in structure_task_dict[
                        "calc_forces"
                    ].items()
                }
            )
        return task_dict

    def analyse_structures(
        self, output_dict, output_keys=("force_constants", "mesh_dict")
    ):
        self._eng_internal_dict = output_dict["energy"]
        phonopy_collect_dict = {
            strain: phono.analyse_structures(
                output_dict={
                    k: v for k, v in output_dict["forces"].items() if strain in k
                },
                output_keys=output_keys,
            )
            for strain, phono in self._phonopy_dict.items()
        }
        return self._eng_internal_dict, phonopy_collect_dict

    def get_thermal_properties(
        self,
        t_min=1,
        t_max=1500,
        t_step=50,
        temperatures=None,
        cutoff_frequency=None,
        pretend_real=False,
        band_indices=None,
        is_projection=False,
        quantum_mechanical=True,
        output_keys=OutputThermodynamic.keys(),
    ):
        """
        Returns thermal properties at constant volume in the given temperature range.  Can only be called after job
        successfully ran.

        Args:
            t_min (float): minimum sample temperature
            t_max (float): maximum sample temperature
            t_step (int):  temperature sample interval
            temperatures (array_like, float):  custom array of temperature samples, if given t_min, t_max, t_step are
                                               ignored.

        Returns:
            :class:`Thermal`: thermal properties as returned by Phonopy
        """
        if self._eng_internal_dict is None:
            raise ValueError(
                "Please first execute analyse_output() before calling get_thermal_properties()."
            )
        return get_thermal_properties(
            eng_internal_dict=self._eng_internal_dict,
            phonopy_dict=self._phonopy_dict,
            volume_lst=np.array(self.get_volume_lst()) / self._volume_rescale_factor,
            volume_rescale_factor=self._volume_rescale_factor,
            fit_type=self.fit_type,
            fit_order=self.fit_order,
            t_min=t_min,
            t_max=t_max,
            t_step=t_step,
            temperatures=temperatures,
            cutoff_frequency=cutoff_frequency,
            pretend_real=pretend_real,
            band_indices=band_indices,
            is_projection=is_projection,
            quantum_mechanical=quantum_mechanical,
            output_keys=OutputThermodynamic.keys(),
        )<|MERGE_RESOLUTION|>--- conflicted
+++ resolved
@@ -279,17 +279,6 @@
         return self._volumes_selected_lst
 
 
-<<<<<<< HEAD
-=======
-QuasiHarmonicOutputThermodynamic = OutputThermodynamic(
-    **{
-        k: getattr(QuasiHarmonicThermalProperties, k)
-        for k in OutputThermodynamic.keys()
-    }
-)
-
-
->>>>>>> faac2f3c
 class QuasiHarmonicWorkflow(EnergyVolumeCurveWorkflow):
     def __init__(
         self,
