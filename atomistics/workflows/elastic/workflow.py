--- conflicted
+++ resolved
@@ -63,13 +63,5 @@
         self._data["A2"] = A2
         elastic = ElasticProperties(elastic_matrix=elastic_matrix)
         return OutputElastic(
-<<<<<<< HEAD
-            **{k: getattr(ElasticProperties, k) for k in OutputElastic.keys()}
-        ).get(
-            engine=ElasticProperties(elastic_matrix=elastic_matrix),
-            output_keys=output_keys,
-        )
-=======
             **{k: getattr(elastic, k) for k in OutputElastic.keys()}
-        ).get(*output_keys)
->>>>>>> 299796a9
+        ).get(output_keys=output_keys)