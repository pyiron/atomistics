--- conflicted
+++ resolved
@@ -66,11 +66,6 @@
         self._data["strain_energy"] = strain_energy
         self._data["e0"] = ene0
         self._data["A2"] = A2
-<<<<<<< HEAD
-        return ElasticMatrixOutputElastic.get(
+        return elastic_matrix_output_elastic.get(
             ElasticProperties(elastic_matrix=elastic_matrix), *output_keys
-=======
-        return elastic_matrix_output_elastic.get(
-            ElasticProperties(elastic_matrix=elastic_matrix), *output
->>>>>>> ffbb2656
         )