import numpy as np

from atomistics.shared.output import OutputElastic
from atomistics.workflows.interface import Workflow
from atomistics.workflows.elastic.elastic_moduli import ElasticProperties
from atomistics.workflows.elastic.helper import (
    generate_structures_helper,
    analyse_structures_helper,
)


<<<<<<< HEAD
=======
elastic_matrix_output_elastic = OutputElastic(
    **{k: getattr(ElasticProperties, k) for k in OutputElastic.keys()}
)


>>>>>>> faac2f3c
class ElasticMatrixWorkflow(Workflow):
    def __init__(
        self, structure, num_of_point=5, eps_range=0.005, sqrt_eta=True, fit_order=2
    ):
        self.structure = structure.copy()
        self.num_of_point = num_of_point
        self.eps_range = eps_range
        self.sqrt_eta = sqrt_eta
        self.fit_order = fit_order
        self._data = dict()
        self._structure_dict = dict()
        self.Lag_strain_list = []
        self.epss = np.array([])
        self.zero_strain_job_name = "s_e_0"

    def generate_structures(self):
        """

        Returns:

        """
        self._data, self._structure_dict = generate_structures_helper(
            structure=self.structure,
            eps_range=self.eps_range,
            num_of_point=self.num_of_point,
            zero_strain_job_name=self.zero_strain_job_name,
            sqrt_eta=self.sqrt_eta,
        )
        return {"calc_energy": self._structure_dict}

    def analyse_structures(self, output_dict, output_keys=OutputElastic.keys()):
        """

        Args:
            output_dict (dict):
            output_keys (tuple):

        Returns:

        """
        elastic_matrix, A2, strain_energy, ene0 = analyse_structures_helper(
            output_dict=output_dict,
            Lag_strain_list=self._data["Lag_strain_list"],
            epss=self._data["epss"],
            v0=self._data["v0"],
            LC=self._data["LC"],
            fit_order=self.fit_order,
            zero_strain_job_name=self.zero_strain_job_name,
        )
        self._data["strain_energy"] = strain_energy
        self._data["e0"] = ene0
        self._data["A2"] = A2
        return OutputElastic(
            **{k: getattr(ElasticProperties, k) for k in OutputElastic.fields()}
        ).get(ElasticProperties(elastic_matrix=elastic_matrix), *output_keys)<|MERGE_RESOLUTION|>--- conflicted
+++ resolved
@@ -9,14 +9,6 @@
 )
 
 
-<<<<<<< HEAD
-=======
-elastic_matrix_output_elastic = OutputElastic(
-    **{k: getattr(ElasticProperties, k) for k in OutputElastic.keys()}
-)
-
-
->>>>>>> faac2f3c
 class ElasticMatrixWorkflow(Workflow):
     def __init__(
         self, structure, num_of_point=5, eps_range=0.005, sqrt_eta=True, fit_order=2
