--- conflicted
+++ resolved
@@ -189,17 +189,11 @@
         )
         self._phonopy_dict = {}
 
-    def generate_structures(self):
+    def generate_structures(self) -> dict:
         self.phonopy.generate_displacements(
             distance=self._displacement,
             number_of_snapshots=self._number_of_snapshots,
         )
-<<<<<<< HEAD
-=======
-        self._phonopy_dict = {}
-
-    def generate_structures(self) -> dict:
->>>>>>> 053d0f24
         return {
             "calc_forces": {
                 ind: self._restore_magmoms(structuretoolkit.common.phonopy_to_atoms(sc))
