from typing import Optional
import posixpath

import numpy as np
from phonopy import Phonopy
from phonopy.file_IO import write_FORCE_CONSTANTS
import structuretoolkit

from atomistics.shared.output import OutputThermodynamic, OutputPhonons
from atomistics.workflows.interface import Workflow
from atomistics.workflows.phonons.helper import (
    get_supercell_matrix,
    get_hesse_matrix,
    get_band_structure,
    plot_band_structure,
    plot_dos,
)
from atomistics.workflows.phonons.units import VaspToTHz, kJ_mol_to_eV


class PhonopyProperties(object):
    def __init__(
        self,
        phonopy_instance,
        dos_mesh,
        shift=None,
        is_time_reversal=True,
        is_mesh_symmetry=True,
        with_eigenvectors=False,
        with_group_velocities=False,
        is_gamma_center=False,
        number_of_snapshots=None,
        sigma=None,
        freq_min=None,
        freq_max=None,
        freq_pitch=None,
        use_tetrahedron_method=True,
        npoints=101,
    ):
        self._phonopy = phonopy_instance
        self._sigma = sigma
        self._freq_min = freq_min
        self._freq_max = freq_max
        self._freq_pitch = freq_pitch
        self._use_tetrahedron_method = use_tetrahedron_method
        self._npoints = npoints
        self._with_eigenvectors = with_eigenvectors
        self._with_group_velocities = with_group_velocities
        self._dos_mesh = dos_mesh
        self._shift = shift
        self._is_time_reversal = is_time_reversal
        self._is_mesh_symmetry = is_mesh_symmetry
        self._with_eigenvectors = with_eigenvectors
        self._with_group_velocities = with_group_velocities
        self._is_gamma_center = is_gamma_center
        self._number_of_snapshots = number_of_snapshots
        self._total_dos = None
        self._band_structure_dict = None
        self._mesh_dict = None
        self._force_constants = None

    def _calc_band_structure(self):
        self._phonopy.auto_band_structure(
            npoints=self._npoints,
            with_eigenvectors=self._with_eigenvectors,
            with_group_velocities=self._with_group_velocities,
        )
        self._band_structure_dict = self._phonopy.get_band_structure_dict()

    def _calc_force_constants(self):
        self._phonopy.produce_force_constants(
            fc_calculator=None if self._number_of_snapshots is None else "alm"
        )
        self._force_constants = self._phonopy.force_constants

    def mesh_dict(self):
        if self._force_constants is None:
            self._calc_force_constants()
        if self._mesh_dict is None:
            self._phonopy.run_mesh(
                mesh=[self._dos_mesh] * 3,
                shift=self._shift,
                is_time_reversal=self._is_time_reversal,
                is_mesh_symmetry=self._is_mesh_symmetry,
                with_eigenvectors=self._with_eigenvectors,
                with_group_velocities=self._with_group_velocities,
                is_gamma_center=self._is_gamma_center,
            )
            self._mesh_dict = self._phonopy.get_mesh_dict()
        return self._mesh_dict

    def band_structure_dict(self):
        if self._band_structure_dict is None:
            self._calc_band_structure()
        return self._band_structure_dict

    def total_dos_dict(self):
        if self._total_dos is None:
            self._phonopy.run_total_dos(
                sigma=self._sigma,
                freq_min=self._freq_min,
                freq_max=self._freq_max,
                freq_pitch=self._freq_pitch,
                use_tetrahedron_method=self._use_tetrahedron_method,
            )
            self._total_dos = self._phonopy.get_total_dos_dict()
        return self._total_dos

    def dynamical_matrix(self):
        if self._band_structure_dict is None:
            self._calc_band_structure()
        return self._phonopy.dynamical_matrix.dynamical_matrix

    def force_constants(self):
        if self._force_constants is None:
            self._calc_force_constants()
        return self._force_constants


class PhonopyThermalProperties(object):
    def __init__(self, phonopy_instance):
        self._phonopy = phonopy_instance
        self._thermal_properties = phonopy_instance.get_thermal_properties_dict()

    def free_energy(self):
        return self._thermal_properties["free_energy"] * kJ_mol_to_eV

    def temperatures(self):
        return self._thermal_properties["temperatures"]

    def entropy(self):
        return self._thermal_properties["entropy"]

    def heat_capacity(self):
        return self._thermal_properties["heat_capacity"]

    def volumes(self):
        return np.array(
            [self._phonopy.unitcell.get_volume()]
            * len(self._thermal_properties["temperatures"])
        )


class PhonopyWorkflow(Workflow):
    """
    Phonopy wrapper for the calculation of free energy in the framework of quasi harmonic approximation.

    Get output via `get_thermal_properties()`.

    Note:

    - This class does not consider the thermal expansion. For this, use `QuasiHarmonicJob` (find more in its
        docstring)
    - Depending on the value given in `job.input['interaction_range']`, this class automatically changes the number of
        atoms. The input parameters of the reference job might have to be set appropriately (e.g. use `k_mesh_density`
        for DFT instead of setting k-points directly).
    - The structure used in the reference job should be a relaxed structure.
    - Theory behind it: https://en.wikipedia.org/wiki/Quasi-harmonic_approximation
    """

    def __init__(
        self,
        structure,
        interaction_range=10,
        factor=VaspToTHz,
        displacement=0.01,
        dos_mesh=20,
        primitive_matrix=None,
        number_of_snapshots=None,
    ):
        self._interaction_range = interaction_range
        self._displacement = displacement
        self._dos_mesh = dos_mesh
        self._number_of_snapshots = number_of_snapshots
        self.structure = structure
        self._phonopy_unit_cell = structuretoolkit.common.atoms_to_phonopy(
            self.structure
        )
        self.phonopy = Phonopy(
            unitcell=self._phonopy_unit_cell,
            supercell_matrix=get_supercell_matrix(
                interaction_range=self._interaction_range,
                cell=self._phonopy_unit_cell.get_cell(),
            ),
            primitive_matrix=primitive_matrix,
            factor=factor,
        )
        self.phonopy.generate_displacements(
            distance=self._displacement,
            number_of_snapshots=self._number_of_snapshots,
        )
        self._phonopy_dict = {}

    def generate_structures(self):
        return {
            "calc_forces": {
                ind: self._restore_magmoms(structuretoolkit.common.phonopy_to_atoms(sc))
                for ind, sc in enumerate(self.phonopy.supercells_with_displacements)
            }
        }

    def _restore_magmoms(self, structure):
        """
        Args:
            structure (pyiron.atomistics.structure.atoms): input structure

        Returns:
            structure (pyiron_atomistics.atomistics.structure.atoms): output structure with magnetic moments
        """
        if self.structure.has("initial_magmoms"):
            magmoms = self.structure.get_initial_magnetic_moments()
            magmoms = np.tile(
                magmoms,
                np.prod(
                    np.diagonal(
                        get_supercell_matrix(
                            interaction_range=self._interaction_range,
                            cell=self._phonopy_unit_cell.get_cell(),
                        )
                    )
                ).astype(int),
            )
            structure.set_initial_magnetic_moments(magmoms)
        return structure

    def analyse_structures(self, output_dict, output_keys=OutputPhonons.keys()):
        """

        Returns:

        """
        if "forces" in output_dict.keys():
            output_dict = output_dict["forces"]
        forces_lst = [output_dict[k] for k in sorted(output_dict.keys())]
        self.phonopy.forces = forces_lst
<<<<<<< HEAD
        self._phonopy_dict = OutputPhonons(
            **{k: getattr(PhonopyProperties, k) for k in OutputPhonons.keys()}
        ).get(
            engine=PhonopyProperties(
                phonopy_instance=self.phonopy,
                dos_mesh=self._dos_mesh,
                shift=None,
                is_time_reversal=True,
                is_mesh_symmetry=True,
                with_eigenvectors=False,
                with_group_velocities=False,
                is_gamma_center=False,
                number_of_snapshots=self._number_of_snapshots,
                sigma=None,
                freq_min=None,
                freq_max=None,
                freq_pitch=None,
                use_tetrahedron_method=True,
                npoints=101,
            ),
            output_keys=output_keys,
=======
        phono = PhonopyProperties(
            phonopy_instance=self.phonopy,
            dos_mesh=self._dos_mesh,
            shift=None,
            is_time_reversal=True,
            is_mesh_symmetry=True,
            with_eigenvectors=False,
            with_group_velocities=False,
            is_gamma_center=False,
            number_of_snapshots=self._number_of_snapshots,
            sigma=None,
            freq_min=None,
            freq_max=None,
            freq_pitch=None,
            use_tetrahedron_method=True,
            npoints=101,
>>>>>>> 299796a9
        )
        self._phonopy_dict = OutputPhonons(
            **{k: getattr(phono, k) for k in OutputPhonons.keys()}
        ).get(*output_keys)
        return self._phonopy_dict

    def get_thermal_properties(
        self,
        t_min=1,
        t_max=1500,
        t_step=50,
        temperatures=None,
        cutoff_frequency=None,
        pretend_real=False,
        band_indices=None,
        is_projection=False,
        output_keys=OutputThermodynamic.keys(),
    ):
        """
        Returns thermal properties at constant volume in the given temperature range.  Can only be called after job
        successfully ran.

        Args:
            t_min (float): minimum sample temperature
            t_max (float): maximum sample temperature
            t_step (int):  tempeature sample interval
            temperatures (array_like, float):  custom array of temperature samples, if given t_min, t_max, t_step are
                                               ignored.

        Returns:
            :class:`Thermal`: thermal properties as returned by Phonopy
        """
        self.phonopy.run_thermal_properties(
            t_step=t_step,
            t_max=t_max,
            t_min=t_min,
            temperatures=temperatures,
            cutoff_frequency=cutoff_frequency,
            pretend_real=pretend_real,
            band_indices=band_indices,
            is_projection=is_projection,
        )
        phono = PhonopyThermalProperties(phonopy_instance=self.phonopy)
        return OutputThermodynamic(
<<<<<<< HEAD
            **{
                k: getattr(PhonopyThermalProperties, k)
                for k in OutputThermodynamic.keys()
            }
        ).get(
            engine=PhonopyThermalProperties(phonopy_instance=self.phonopy),
            output_keys=output_keys,
        )
=======
            **{k: getattr(phono, k) for k in OutputThermodynamic.keys()}
        ).get(*output_keys)
>>>>>>> 299796a9

    def get_dynamical_matrix(self, npoints=101):
        """

        Returns:

        """
        self.phonopy.auto_band_structure(
            npoints=npoints,
            with_eigenvectors=False,
            with_group_velocities=False,
            plot=False,
            write_yaml=False,
            filename="band.yaml",
        )
        return np.real_if_close(self.phonopy.dynamical_matrix.dynamical_matrix)

    def dynamical_matrix_at_q(self, q):
        """

        Args:
            q:

        Returns:

        """
        return np.real_if_close(self.phonopy.get_dynamical_matrix_at_q(q))

    def write_phonopy_force_constants(self, file_name="FORCE_CONSTANTS", cwd=None):
        """

        Args:
            file_name:
            cwd:

        Returns:

        """
        if cwd is not None:
            file_name = posixpath.join(cwd, file_name)
        write_FORCE_CONSTANTS(
            force_constants=self.phonopy.force_constants, filename=file_name
        )

    def get_hesse_matrix(self):
        return get_hesse_matrix(force_constants=self.phonopy.force_constants)

    def get_band_structure(
        self, npoints=101, with_eigenvectors=False, with_group_velocities=False
    ):
        return get_band_structure(
            phonopy=self.phonopy,
            npoints=npoints,
            with_eigenvectors=with_eigenvectors,
            with_group_velocities=with_group_velocities,
        )

    def plot_band_structure(
        self, axis=None, *args, label: Optional[str] = None, **kwargs
    ):
        try:
            results = self.phonopy.get_band_structure_dict()
        except RuntimeError:
            results = self.get_band_structure()

        # HACK: strictly speaking this breaks phonopy API and could bite us
        path_connections = self.phonopy._band_structure.path_connections
        labels = self.phonopy._band_structure.labels
        return plot_band_structure(
            results=results,
            path_connections=path_connections,
            labels=labels,
            axis=axis,
            *args,
            label=label,
            **kwargs,
        )

    def plot_dos(self, *args, axis=None, **kwargs):
        return plot_dos(
            dos_energies=self._phonopy_dict["total_dos_dict"]["frequency_points"],
            dos_total=self._phonopy_dict["total_dos_dict"]["total_dos"],
            *args,
            axis=axis,
            **kwargs,
        )<|MERGE_RESOLUTION|>--- conflicted
+++ resolved
@@ -233,29 +233,6 @@
             output_dict = output_dict["forces"]
         forces_lst = [output_dict[k] for k in sorted(output_dict.keys())]
         self.phonopy.forces = forces_lst
-<<<<<<< HEAD
-        self._phonopy_dict = OutputPhonons(
-            **{k: getattr(PhonopyProperties, k) for k in OutputPhonons.keys()}
-        ).get(
-            engine=PhonopyProperties(
-                phonopy_instance=self.phonopy,
-                dos_mesh=self._dos_mesh,
-                shift=None,
-                is_time_reversal=True,
-                is_mesh_symmetry=True,
-                with_eigenvectors=False,
-                with_group_velocities=False,
-                is_gamma_center=False,
-                number_of_snapshots=self._number_of_snapshots,
-                sigma=None,
-                freq_min=None,
-                freq_max=None,
-                freq_pitch=None,
-                use_tetrahedron_method=True,
-                npoints=101,
-            ),
-            output_keys=output_keys,
-=======
         phono = PhonopyProperties(
             phonopy_instance=self.phonopy,
             dos_mesh=self._dos_mesh,
@@ -272,11 +249,10 @@
             freq_pitch=None,
             use_tetrahedron_method=True,
             npoints=101,
->>>>>>> 299796a9
         )
         self._phonopy_dict = OutputPhonons(
             **{k: getattr(phono, k) for k in OutputPhonons.keys()}
-        ).get(*output_keys)
+        ).get(output_keys=output_keys)
         return self._phonopy_dict
 
     def get_thermal_properties(
@@ -317,19 +293,8 @@
         )
         phono = PhonopyThermalProperties(phonopy_instance=self.phonopy)
         return OutputThermodynamic(
-<<<<<<< HEAD
-            **{
-                k: getattr(PhonopyThermalProperties, k)
-                for k in OutputThermodynamic.keys()
-            }
-        ).get(
-            engine=PhonopyThermalProperties(phonopy_instance=self.phonopy),
-            output_keys=output_keys,
-        )
-=======
             **{k: getattr(phono, k) for k in OutputThermodynamic.keys()}
-        ).get(*output_keys)
->>>>>>> 299796a9
+        ).get(output_keys=output_keys)
 
     def get_dynamical_matrix(self, npoints=101):
         """
