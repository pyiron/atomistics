--- conflicted
+++ resolved
@@ -145,17 +145,6 @@
         )
 
 
-<<<<<<< HEAD
-=======
-PhonopyOutputPhonons = OutputPhonons(
-    **{k: getattr(PhonopyProperties, k) for k in OutputPhonons.fields()}
-)
-PhonopyOutputThermodynamic = OutputThermodynamic(
-    **{k: getattr(PhonopyThermalProperties, k) for k in OutputThermodynamic.fields()}
-)
-
-
->>>>>>> 59a49aef
 class PhonopyWorkflow(Workflow):
     """
     Phonopy wrapper for the calculation of free energy in the framework of quasi harmonic approximation.
@@ -266,11 +255,11 @@
             npoints=101,
         )
         self._phonopy_dict = OutputPhonons(
-            mesh_dict=phono_prop.get_mesh_dict,
-            band_structure_dict=phono_prop.get_band_structure_dict,
-            total_dos_dict=phono_prop.get_total_dos_dict,
-            dynamical_matrix=phono_prop.get_dynamical_matrix,
-            force_constants=phono_prop.get_force_constants,
+            mesh_dict=phono_prop.mesh_dict,
+            band_structure_dict=phono_prop.band_structure_dict,
+            total_dos_dict=phono_prop.total_dos_dict,
+            dynamical_matrix=phono_prop.dynamical_matrix,
+            force_constants=phono_prop.force_constants,
         ).get(output=output)
         return self._phonopy_dict
 
@@ -312,11 +301,11 @@
         )
         phono_thermal = PhonopyThermalProperties(phonopy_instance=self.phonopy)
         return OutputThermodynamic(
-            temperatures=phono_thermal.get_temperatures,
-            free_energy=phono_thermal.get_free_energy,
-            entropy=phono_thermal.get_entropy,
-            heat_capacity=phono_thermal.get_heat_capacity,
-            volumes=phono_thermal.get_volumes,
+            temperatures=phono_thermal.temperatures,
+            free_energy=phono_thermal.free_energy,
+            entropy=phono_thermal.entropy,
+            heat_capacity=phono_thermal.heat_capacity,
+            volumes=phono_thermal.volumes,
         ).get(output=output)
 
     def get_dynamical_matrix(self, npoints=101):
