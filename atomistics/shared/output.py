--- conflicted
+++ resolved
@@ -7,13 +7,8 @@
     def keys(cls):
         return tuple(field.name for field in dataclasses.fields(cls))
 
-<<<<<<< HEAD
-    def get(self, engine, output_keys: str) -> dict:
-        return {q: getattr(self, q)(engine) for q in output_keys}
-=======
-    def get(self, *output: str) -> dict:
-        return {q: getattr(self, q)() for q in output}
->>>>>>> 299796a9
+    def get(self, output_keys: tuple) -> dict:
+        return {q: getattr(self, q)() for q in output_keys}
 
 
 @dataclasses.dataclass
