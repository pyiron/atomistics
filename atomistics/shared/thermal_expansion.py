from atomistics.shared.output import OutputThermalExpansion


class ThermalExpansionProperties:
    def __init__(self, temperatures_lst, volumes_lst):
        self._temperatures_lst = temperatures_lst
        self._volumes_lst = volumes_lst

    def volumes(self):
        return self._volumes_lst

    def temperatures(self):
        return self._temperatures_lst


<<<<<<< HEAD
def get_thermal_expansion_output(temperatures_lst, volumes_lst, output):
    thermal_properties = ThermalExpansionProperties(
        temperatures_lst=temperatures_lst, volumes_lst=volumes_lst
    )
    return OutputThermalExpansion(
        temperatures=thermal_properties.get_temperatures,
        volumes=thermal_properties.get_volumes,
    ).get(output=output)
=======
OutputThermalExpansionProperties = OutputThermalExpansion(
    **{
        k: getattr(ThermalExpansionProperties, k)
        for k in OutputThermalExpansion.fields()
    }
)
>>>>>>> 59a49aef
<|MERGE_RESOLUTION|>--- conflicted
+++ resolved
@@ -13,20 +13,11 @@
         return self._temperatures_lst
 
 
-<<<<<<< HEAD
 def get_thermal_expansion_output(temperatures_lst, volumes_lst, output):
     thermal_properties = ThermalExpansionProperties(
         temperatures_lst=temperatures_lst, volumes_lst=volumes_lst
     )
     return OutputThermalExpansion(
-        temperatures=thermal_properties.get_temperatures,
-        volumes=thermal_properties.get_volumes,
-    ).get(output=output)
-=======
-OutputThermalExpansionProperties = OutputThermalExpansion(
-    **{
-        k: getattr(ThermalExpansionProperties, k)
-        for k in OutputThermalExpansion.fields()
-    }
-)
->>>>>>> 59a49aef
+        temperatures=thermal_properties.temperatures,
+        volumes=thermal_properties.volumes,
+    ).get(output=output)