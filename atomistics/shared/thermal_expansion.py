--- conflicted
+++ resolved
@@ -18,18 +18,5 @@
         temperatures_lst=temperatures_lst, volumes_lst=volumes_lst
     )
     return OutputThermalExpansion(
-<<<<<<< HEAD
-        **{
-            k: getattr(ThermalExpansionProperties, k)
-            for k in OutputThermalExpansion.keys()
-        }
-    ).get(
-        engine=ThermalExpansionProperties(
-            temperatures_lst=temperatures_lst, volumes_lst=volumes_lst
-        ),
-        output_keys=output_keys,
-    )
-=======
         **{k: getattr(thermal, k) for k in OutputThermalExpansion.keys()}
-    ).get(*output_keys)
->>>>>>> 299796a9
+    ).get(output_keys=output_keys)