--- conflicted
+++ resolved
@@ -9,16 +9,8 @@
 - phonopy =2.21.0
 - structuretoolkit =0.0.18
 - seekpath =2.1.0
-<<<<<<< HEAD
-- gpaw =23.9.1
+- gpaw =24.1.0
 - lammps =2023.11.21
-- pandas =2.1.3
-- pylammpsmpi =0.2.6
-- jinja2 =3.1.2
-=======
-- gpaw =24.1.0
-- lammps =2023.08.02
 - pandas =2.2.0
 - pylammpsmpi =0.2.11
-- jinja2 =3.1.3
->>>>>>> 04b735e5
+- jinja2 =3.1.3