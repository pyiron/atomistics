channels:
- conda-forge
dependencies:
- ase =3.22.1
- coverage
- numpy =1.26.3
- scipy =1.12.0
<<<<<<< HEAD
- spglib =2.3.0
=======
- spglib =2.2.0
>>>>>>> 0c9997f3
- phonopy =2.21.0
- structuretoolkit =0.0.18
- seekpath =2.1.0
- gpaw =24.1.0
<<<<<<< HEAD
- lammps =2023.08.02
=======
- lammps =2023.11.21
>>>>>>> 0c9997f3
- pandas =2.2.0
- pylammpsmpi =0.2.11
- jinja2 =3.1.3<|MERGE_RESOLUTION|>--- conflicted
+++ resolved
@@ -5,20 +5,12 @@
 - coverage
 - numpy =1.26.3
 - scipy =1.12.0
-<<<<<<< HEAD
 - spglib =2.3.0
-=======
-- spglib =2.2.0
->>>>>>> 0c9997f3
 - phonopy =2.21.0
 - structuretoolkit =0.0.18
 - seekpath =2.1.0
 - gpaw =24.1.0
-<<<<<<< HEAD
-- lammps =2023.08.02
-=======
 - lammps =2023.11.21
->>>>>>> 0c9997f3
 - pandas =2.2.0
 - pylammpsmpi =0.2.11
 - jinja2 =3.1.3