channels:
- conda-forge
dependencies:
- ase =3.26.0
- coverage
- lxml =6.0.2
- mendeleev =0.19.0
<<<<<<< HEAD
- numpy =2.3.1
- pandas =2.3.0
- phonopy =2.40.0
- requests =2.32.4
=======
- numpy =1.26.4
- pandas =2.3.2
- phonopy =2.43.2
- requests =2.32.5
>>>>>>> e11e4bbe
- scipy =1.15.2
- seekpath =2.1.0
- spglib =2.6.0
- structuretoolkit =0.0.35
- sphinx_parser =0.1.0
- tqdm =4.67.1
- pyiron_vasp =0.2.12
- hatchling =1.27.0
- hatch-vcs =0.5.0<|MERGE_RESOLUTION|>--- conflicted
+++ resolved
@@ -5,17 +5,10 @@
 - coverage
 - lxml =6.0.2
 - mendeleev =0.19.0
-<<<<<<< HEAD
-- numpy =2.3.1
-- pandas =2.3.0
-- phonopy =2.40.0
-- requests =2.32.4
-=======
-- numpy =1.26.4
+- numpy =2.3.3
 - pandas =2.3.2
 - phonopy =2.43.2
 - requests =2.32.5
->>>>>>> e11e4bbe
 - scipy =1.15.2
 - seekpath =2.1.0
 - spglib =2.6.0
