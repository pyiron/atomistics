channels:
- conda-forge
dependencies:
- ase =3.26.0
- coverage
<<<<<<< HEAD
- lxml =6.0.1
- mendeleev =1.1.0
- numpy =2.3.2
=======
- lxml =6.0.2
- mendeleev =0.19.0
- numpy =1.26.4
>>>>>>> e11e4bbe
- pandas =2.3.2
- phonopy =2.43.2
- requests =2.32.5
- scipy =1.15.2
- seekpath =2.1.0
- spglib =2.6.0
- structuretoolkit =0.0.35
- sphinx_parser =0.1.0
- tqdm =4.67.1
- pyiron_vasp =0.2.12
- hatchling =1.27.0
- hatch-vcs =0.5.0<|MERGE_RESOLUTION|>--- conflicted
+++ resolved
@@ -3,15 +3,9 @@
 dependencies:
 - ase =3.26.0
 - coverage
-<<<<<<< HEAD
-- lxml =6.0.1
+- lxml =6.0.2
 - mendeleev =1.1.0
 - numpy =2.3.2
-=======
-- lxml =6.0.2
-- mendeleev =0.19.0
-- numpy =1.26.4
->>>>>>> e11e4bbe
 - pandas =2.3.2
 - phonopy =2.43.2
 - requests =2.32.5
