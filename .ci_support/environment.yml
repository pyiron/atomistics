--- conflicted
+++ resolved
@@ -3,21 +3,12 @@
 dependencies:
 - ase =3.26.0
 - coverage
-<<<<<<< HEAD
-- lxml =6.0.0
-- mendeleev =1.1.0
-- numpy =2.3.2
-- pandas =2.3.1
-- phonopy =2.40.0
-- requests =2.32.4
-=======
 - lxml =6.0.1
 - mendeleev =0.19.0
 - numpy =1.26.4
 - pandas =2.3.2
 - phonopy =2.43.1
 - requests =2.32.5
->>>>>>> 073e10f1
 - scipy =1.15.2
 - seekpath =2.1.0
 - spglib =2.6.0
